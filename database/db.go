--- conflicted
+++ resolved
@@ -1,954 +1,7 @@
 package database
 
-<<<<<<< HEAD
-// The database package provides functionalities to interact with a relational database
-// for storing and retrieving blockchain data, including blocks, transactions, public keys, and UTXOs.
-
-import (
-	"crypto"
-	"crypto/aes"
-	"crypto/cipher"
-	"crypto/rand"
-	"crypto/rsa"
-	"encoding/binary"
-	"encoding/json"
-	"fmt"
-	"io"
-	"log"
-	"regexp"
-	"strconv"
-	"strings"
-	"sync"
-
-	"github.com/cloudflare/circl/sign/mldsa/mldsa44"
-	"github.com/dgraph-io/badger"
-	"github.com/thrylos-labs/thrylos"
-	encryption "github.com/thrylos-labs/thrylos/crypto/encrypt"
-	"github.com/thrylos-labs/thrylos/shared"
-	"golang.org/x/crypto/blake2b"
-)
-
-// BlockchainDB wraps an SQL database connection and provides methods to interact
-// with the blockchain data stored within. It supports operations like inserting or updating public keys,
-// retrieving balances based on UTXOs, and adding transactions to the database.
-
-type BlockchainDB struct {
-	DB            *badger.DB
-	utxos         map[string]shared.UTXO
-	Blockchain    shared.BlockchainDBInterface // Use the interface here
-	encryptionKey []byte                       // The AES-256 key used for encryption and decryption
-}
-
-var (
-	db   *badger.DB
-	once sync.Once
-)
-
-var globalUTXOCache *shared.UTXOCache
-
-func init() {
-	var err error
-	globalUTXOCache, err = shared.NewUTXOCache(1024, 10000, 0.01) // Adjust size and parameters as needed
-	if err != nil {
-		panic("Failed to create UTXO cache: " + err.Error())
-	}
-}
-
-// InitializeDatabase sets up the initial database schema including tables for blocks,
-// public keys, and transactions. It ensures the database is ready to store blockchain data.
-// InitializeDatabase ensures that BadgerDB is only initialized once
-func InitializeDatabase(dataDir string) (*badger.DB, error) {
-	var err error
-	once.Do(func() {
-		// Use dataDir for the database directory
-		opts := badger.DefaultOptions(dataDir).WithLogger(nil)
-		db, err = badger.Open(opts)
-	})
-	return db, err
-}
-
-// NewBlockchainDB creates a new instance of BlockchainDB with the necessary initialization.
-// encryptionKey should be securely provided, e.g., from environment variables or a secure vault service.
-func NewBlockchainDB(db *badger.DB, encryptionKey []byte) *BlockchainDB {
-
-	return &BlockchainDB{
-		DB:            db,
-		utxos:         make(map[string]shared.UTXO),
-		encryptionKey: encryptionKey,
-	}
-}
-
-// encryptData encrypts data using AES-256 GCM.
-func (bdb *BlockchainDB) encryptData(data []byte) ([]byte, error) {
-	block, err := aes.NewCipher(bdb.encryptionKey)
-	if err != nil {
-		return nil, err
-	}
-
-	gcm, err := cipher.NewGCM(block)
-	if err != nil {
-		return nil, err
-	}
-
-	nonce := make([]byte, gcm.NonceSize())
-	if _, err = io.ReadFull(rand.Reader, nonce); err != nil {
-		return nil, err
-	}
-
-	return gcm.Seal(nonce, nonce, data, nil), nil
-}
-
-// decryptData decrypts data using AES-256 GCM.
-func (bdb *BlockchainDB) decryptData(encryptedData []byte) ([]byte, error) {
-	block, err := aes.NewCipher(bdb.encryptionKey)
-	if err != nil {
-		return nil, err
-	}
-
-	gcm, err := cipher.NewGCM(block)
-	if err != nil {
-		return nil, err
-	}
-
-	if len(encryptedData) < gcm.NonceSize() {
-		return nil, fmt.Errorf("invalid encrypted data")
-	}
-
-	nonce, ciphertext := encryptedData[:gcm.NonceSize()], encryptedData[gcm.NonceSize():]
-	return gcm.Open(nil, nonce, ciphertext, nil)
-}
-
-func (bdb *BlockchainDB) SendTransaction(fromAddress, toAddress string, amount int, privKey *rsa.PrivateKey) (bool, error) {
-	// Step 1: Create transaction data
-	transactionData := map[string]interface{}{
-		"from":   fromAddress,
-		"to":     toAddress,
-		"amount": amount,
-	}
-
-	// Step 2: Serialize transaction data to JSON
-	jsonData, err := json.Marshal(transactionData)
-	if err != nil {
-		return false, fmt.Errorf("error serializing transaction data: %v", err)
-	}
-
-	// Step 3: Encrypt the transaction data
-	encryptedData, err := bdb.encryptData(jsonData)
-	if err != nil {
-		return false, fmt.Errorf("error encrypting transaction data: %v", err)
-	}
-
-	// Step 4: Sign the encrypted data
-	signature, err := rsa.SignPSS(rand.Reader, privKey, crypto.SHA256, bdb.hashData(encryptedData), nil)
-	if err != nil {
-		return false, fmt.Errorf("error signing transaction: %v", err)
-	}
-
-	// Step 5: Store the encrypted transaction and signature in the database atomically
-	txn := bdb.DB.NewTransaction(true)
-	defer txn.Discard()
-
-	err = bdb.storeTransactionInTxn(txn, encryptedData, signature, fromAddress, toAddress)
-	if err != nil {
-		return false, fmt.Errorf("error storing transaction in the database: %v", err)
-	}
-
-	if err := txn.Commit(); err != nil {
-		return false, fmt.Errorf("transaction commit failed: %v", err)
-	}
-
-	return true, nil
-}
-
-func (bdb *BlockchainDB) storeTransactionInTxn(txn *badger.Txn, encryptedData, signature []byte, fromAddress, toAddress string) error {
-	err := txn.Set([]byte(fmt.Sprintf("transaction:%s:%s", fromAddress, toAddress)), encryptedData)
-	if err != nil {
-		return err
-	}
-	err = txn.Set([]byte(fmt.Sprintf("signature:%s:%s", fromAddress, toAddress)), signature)
-	if err != nil {
-		return err
-	}
-	return nil
-}
-
-func (bdb *BlockchainDB) hashData(data []byte) []byte {
-	hasher, _ := blake2b.New256(nil)
-	hasher.Write(data)
-	return hasher.Sum(nil)
-}
-
-// AddUTXO adds a UTXO to the BadgerDB database.
-func (bdb *BlockchainDB) AddUTXO(utxo shared.UTXO) error {
-	return bdb.DB.Update(func(txn *badger.Txn) error {
-		// Ensure we have a TransactionID
-		if utxo.TransactionID == "" {
-			utxo.TransactionID = fmt.Sprintf("genesis-%s", utxo.OwnerAddress)
-		}
-
-		// Retrieve the current index for the address
-		idxKey := fmt.Sprintf("index-%s", utxo.OwnerAddress)
-		item, err := txn.Get([]byte(idxKey))
-		if err != nil && err != badger.ErrKeyNotFound {
-			return err
-		}
-		var index int64 = 0
-		if err != badger.ErrKeyNotFound {
-			err = item.Value(func(val []byte) error {
-				index = int64(binary.BigEndian.Uint64(val))
-				return nil
-			})
-			if err != nil {
-				return err
-			}
-		}
-
-		// Increment the index for the next UTXO
-		index++
-		utxo.Index = int(index)
-		indexBytes := make([]byte, 8)
-		binary.BigEndian.PutUint64(indexBytes, uint64(index))
-		if err := txn.Set([]byte(idxKey), indexBytes); err != nil {
-			return err
-		}
-
-		// Create UTXO with the new index using the same format as AddNewUTXO
-		key := fmt.Sprintf("utxo-%s-%s-%d", utxo.OwnerAddress, utxo.TransactionID, utxo.Index)
-		val, err := json.Marshal(utxo)
-		if err != nil {
-			return err
-		}
-		return txn.Set([]byte(key), val)
-	})
-}
-
-// fetching of UTXOs from BadgerDB
-// GetUTXOsForAddress fetches UTXOs for a given address.
-func (bdb *BlockchainDB) GetUTXOsForAddress(address string) ([]shared.UTXO, error) {
-	var utxos []shared.UTXO
-	err := bdb.DB.View(func(txn *badger.Txn) error {
-		it := txn.NewIterator(badger.DefaultIteratorOptions)
-		defer it.Close()
-
-		prefix := []byte(fmt.Sprintf("utxo-%s-", address))
-		log.Printf("Searching for UTXOs with prefix: %s", string(prefix))
-
-		for it.Seek(prefix); it.ValidForPrefix(prefix); it.Next() {
-			item := it.Item()
-			err := item.Value(func(val []byte) error {
-				var utxo shared.UTXO
-				if err := json.Unmarshal(val, &utxo); err != nil {
-					return err
-				}
-				log.Printf("Found UTXO: %+v", utxo)
-				if !utxo.IsSpent {
-					utxos = append(utxos, utxo)
-					log.Printf("Added unspent UTXO: %+v", utxo)
-				} else {
-					log.Printf("Skipped spent UTXO: %+v", utxo)
-				}
-				return nil
-			})
-			if err != nil {
-				return err
-			}
-		}
-		return nil
-	})
-
-	log.Printf("Retrieved %d UTXOs for address %s", len(utxos), address)
-	return utxos, err
-}
-
-// fetchUTXOs performs the actual fetching of UTXOs from BadgerDB.
-func fetchUTXOs(txn *badger.Txn, address string, utxos *[]shared.UTXO) error {
-	prefix := []byte(fmt.Sprintf("utxo-%s-", address))
-	log.Printf("Searching with prefix: %s", string(prefix)) // Logging the prefix used in the search
-
-	opts := badger.DefaultIteratorOptions
-	opts.Prefix = prefix
-	it := txn.NewIterator(opts)
-	defer it.Close()
-
-	for it.Rewind(); it.ValidForPrefix(prefix); it.Next() {
-		item := it.Item()
-		err := item.Value(func(val []byte) error {
-			var utxo shared.UTXO
-			if err := json.Unmarshal(val, &utxo); err != nil {
-				return err
-			}
-			*utxos = append(*utxos, utxo)
-			return nil
-		})
-		if err != nil {
-			log.Printf("Error processing item for prefix %s: %v", string(prefix), err) // Log any processing errors
-			return err
-		}
-	}
-	return nil
-}
-
-func (bdb *BlockchainDB) RetrieveTransaction(txn *badger.Txn, transactionID string) (*shared.Transaction, error) {
-	var tx shared.Transaction
-
-	key := []byte("transaction-" + transactionID)
-
-	item, err := txn.Get(key)
-	if err != nil {
-		return nil, err
-	}
-
-	err = item.Value(func(val []byte) error {
-		return json.Unmarshal(val, &tx)
-	})
-	if err != nil {
-		return nil, fmt.Errorf("error unmarshaling transaction: %v", err)
-	}
-
-	return &tx, nil
-}
-
-func (bdb *BlockchainDB) SanitizeAndFormatAddress(address string) (string, error) {
-	trimmedAddress := strings.TrimSpace(address)
-
-	if len(trimmedAddress) == 0 {
-		return "", fmt.Errorf("invalid address: empty or only whitespace")
-	}
-
-	formattedAddress := strings.ToLower(trimmedAddress)
-
-	if !regexp.MustCompile(`^[a-z0-9]+$`).MatchString(formattedAddress) {
-		return "", fmt.Errorf("invalid address: contains invalid characters")
-	}
-
-	return formattedAddress, nil
-}
-
-func (bdb *BlockchainDB) InsertOrUpdateMLDSAPublicKey(address string, mldsaPublicKey *mldsa44.PublicKey) error {
-	log.Printf("Attempting to insert/update MLDSA public key for address: %s", address)
-
-	formattedAddress, err := bdb.SanitizeAndFormatAddress(address)
-	if err != nil {
-		log.Printf("Error sanitizing address %s: %v", address, err)
-		return err
-	}
-	log.Printf("Sanitized and formatted address: %s", formattedAddress)
-
-	// Convert MLDSA public key to bytes
-	publicKeyBytes, err := mldsaPublicKey.MarshalBinary()
-	if err != nil {
-		log.Printf("Failed to marshal MLDSA public key for address %s: %v", formattedAddress, err)
-		return fmt.Errorf("failed to marshal MLDSA public key: %v", err)
-	}
-
-	// Prepare the data to be inserted or updated
-	data, err := json.Marshal(map[string][]byte{"mldsaPublicKey": publicKeyBytes})
-	if err != nil {
-		log.Printf("Failed to marshal public key data for address %s: %v", formattedAddress, err)
-		return fmt.Errorf("failed to marshal public key data: %v", err)
-	}
-	log.Printf("Marshalled public key data length: %d bytes", len(data))
-
-	// Start a new transaction for the database operation
-	txn := bdb.DB.NewTransaction(true)
-	defer txn.Discard() // Ensure that the transaction is discarded if not committed
-
-	log.Printf("Started new transaction for address: %s", formattedAddress)
-
-	// Attempt to set the public key in the database
-	key := []byte("publicKey-" + formattedAddress)
-	if err := txn.Set(key, data); err != nil {
-		log.Printf("Failed to insert MLDSA public key for address %s: %v", formattedAddress, err)
-		return fmt.Errorf("failed to insert MLDSA public key for address %s: %v", formattedAddress, err)
-	}
-	log.Printf("MLDSA public key set in transaction for address: %s", formattedAddress)
-
-	// Commit the transaction
-	if err := txn.Commit(); err != nil {
-		log.Printf("Transaction commit failed for MLDSA public key update for address %s: %v", formattedAddress, err)
-		return fmt.Errorf("transaction commit failed for MLDSA public key update for address %s: %v", formattedAddress, err)
-	}
-
-	log.Printf("Transaction committed successfully for address: %s", formattedAddress)
-	log.Printf("MLDSA public key successfully updated for address %s", formattedAddress)
-	return nil
-}
-
-func (bdb *BlockchainDB) RetrieveMLDSAPublicKey(address string) ([]byte, error) {
-	log.Printf("Attempting to retrieve public key for address: %s", address)
-
-	formattedAddress, err := bdb.SanitizeAndFormatAddress(address)
-	if err != nil {
-		log.Printf("Error sanitizing and formatting address %s: %v", address, err)
-		return nil, err
-	}
-	log.Printf("Formatted address: %s", formattedAddress)
-
-	var publicKeyData []byte
-	err = bdb.DB.View(func(txn *badger.Txn) error {
-		key := []byte(validatorPublicKeyPrefix + formattedAddress)
-		log.Printf("Attempting to retrieve data for key: %s", string(key))
-
-		item, err := txn.Get(key)
-		if err != nil {
-			log.Printf("Error retrieving item from database for key %s: %v", string(key), err)
-			return err
-		}
-
-		return item.Value(func(val []byte) error {
-			publicKeyData = val
-			log.Printf("Retrieved public key data for key %s", string(key))
-			return nil
-		})
-	})
-
-	if err != nil {
-		log.Printf("Error in database transaction for address %s: %v", formattedAddress, err)
-		return nil, err
-	}
-
-	log.Printf("Successfully retrieved public key for address %s", formattedAddress)
-	return publicKeyData, nil
-}
-
-func (bdb *BlockchainDB) GetAllValidatorPublicKeys() (map[string]mldsa44.PublicKey, error) {
-	log.Println("Retrieving all validator public keys")
-
-	publicKeys := make(map[string]mldsa44.PublicKey)
-
-	err := bdb.DB.View(func(txn *badger.Txn) error {
-		opts := badger.DefaultIteratorOptions
-		opts.PrefetchSize = 10
-		it := txn.NewIterator(opts)
-		defer it.Close()
-
-		prefix := []byte(validatorPublicKeyPrefix)
-		for it.Seek(prefix); it.ValidForPrefix(prefix); it.Next() {
-			item := it.Item()
-			key := item.Key()
-
-			err := item.Value(func(val []byte) error {
-				// Create a new MLDSA public key
-				pubKey := new(mldsa44.PublicKey)
-				err := pubKey.UnmarshalBinary(val)
-				if err != nil {
-					return fmt.Errorf("failed to parse MLDSA public key for key %s: %v", string(key), err)
-				}
-
-				address := string(key[len(prefix):]) // Remove prefix to get address
-				publicKeys[address] = *pubKey
-				return nil
-			})
-
-			if err != nil {
-				return err
-			}
-		}
-		return nil
-	})
-
-	if err != nil {
-		log.Printf("Error retrieving all validator public keys: %v", err)
-		return nil, err
-	}
-
-	log.Printf("Successfully retrieved %d validator public keys", len(publicKeys))
-	return publicKeys, nil
-}
-
-// Encryption helper function
-func encrypt(data, key []byte) ([]byte, error) {
-	block, err := aes.NewCipher(key)
-	if err != nil {
-		return nil, err
-	}
-	gcm, err := cipher.NewGCM(block)
-	if err != nil {
-		return nil, err
-	}
-	nonce := make([]byte, gcm.NonceSize())
-	if _, err = io.ReadFull(rand.Reader, nonce); err != nil {
-		return nil, err
-	}
-	return gcm.Seal(nonce, nonce, data, nil), nil
-}
-
-// Decryption helper function
-func decrypt(data, key []byte) ([]byte, error) {
-	block, err := aes.NewCipher(key)
-	if err != nil {
-		return nil, err
-	}
-	gcm, err := cipher.NewGCM(block)
-	if err != nil {
-		return nil, err
-	}
-	nonceSize := gcm.NonceSize()
-	if len(data) < nonceSize {
-		return nil, fmt.Errorf("ciphertext too short")
-	}
-	nonce, ciphertext := data[:nonceSize], data[nonceSize:]
-	return gcm.Open(nil, nonce, ciphertext, nil)
-}
-
-func (bdb *BlockchainDB) RetrieveValidatorPublicKey(validatorAddress string) ([]byte, error) {
-	var publicKey []byte
-	err := bdb.DB.View(func(txn *badger.Txn) error {
-		key := []byte("validatorPubKey-" + validatorAddress)
-		log.Printf("Retrieving public key for validator: %s, key: %s", validatorAddress, key)
-		item, err := txn.Get(key)
-		if err != nil {
-			log.Printf("Error retrieving public key for validator %s: %v", validatorAddress, err)
-			return err
-		}
-		publicKey, err = item.ValueCopy(nil)
-		return err
-	})
-
-	if err != nil {
-		if err == badger.ErrKeyNotFound {
-			log.Printf("Public key not found for validator %s", validatorAddress)
-			return nil, fmt.Errorf("public key not found for validator %s", validatorAddress)
-		}
-		log.Printf("Error retrieving public key for validator %s: %v", validatorAddress, err)
-		return nil, fmt.Errorf("error retrieving public key for validator %s: %v", validatorAddress, err)
-	}
-
-	log.Printf("Retrieved public key for validator %s: %x", validatorAddress, publicKey)
-	return publicKey, nil
-}
-
-const validatorPublicKeyPrefix = "validatorPubKey-"
-
-// StoreValidatorPublicKey stores a validator's ML-DSA44 public key
-// In database/blockchain.go
-func (bdb *BlockchainDB) StoreValidatorPublicKey(validatorAddress string, publicKeyBytes []byte) error {
-	if !strings.HasPrefix(validatorAddress, "tl1") {
-		log.Printf("Invalid address format for validator %s: must start with 'tl1'", validatorAddress)
-		return fmt.Errorf("invalid address format: must start with 'tl1'")
-	}
-
-	// We'll store the bytes directly since they're already in the correct format
-	return bdb.DB.Update(func(txn *badger.Txn) error {
-		key := []byte(validatorPublicKeyPrefix + validatorAddress)
-		log.Printf("Storing public key for validator: %s, key: %s", validatorAddress, key)
-		err := txn.Set(key, publicKeyBytes)
-		if err != nil {
-			log.Printf("Failed to store public key for validator %s: %v", validatorAddress, err)
-			return fmt.Errorf("failed to store public key: %v", err)
-		}
-		log.Printf("Stored public key for validator: %s", validatorAddress)
-		return nil
-	})
-}
-
-// Helper function for when you have an ML-DSA44 key
-func (bdb *BlockchainDB) StoreValidatorMLDSAPublicKey(validatorAddress string, publicKey *mldsa44.PublicKey) error {
-	publicKeyBytes, err := publicKey.MarshalBinary()
-	if err != nil {
-		return fmt.Errorf("failed to marshal public key: %v", err)
-	}
-	return bdb.StoreValidatorPublicKey(validatorAddress, publicKeyBytes)
-}
-
-// And for retrieving as ML-DSA44 key
-func (bdb *BlockchainDB) GetValidatorMLDSAPublicKey(validatorAddress string) (*mldsa44.PublicKey, error) {
-	var pubKey mldsa44.PublicKey
-
-	err := bdb.DB.View(func(txn *badger.Txn) error {
-		key := []byte(validatorPublicKeyPrefix + validatorAddress)
-		item, err := txn.Get(key)
-		if err != nil {
-			return err
-		}
-
-		return item.Value(func(val []byte) error {
-			return pubKey.UnmarshalBinary(val)
-		})
-	})
-
-	if err != nil {
-		if err == badger.ErrKeyNotFound {
-			return nil, fmt.Errorf("no public key found for validator %s", validatorAddress)
-		}
-		return nil, err
-	}
-
-	return &pubKey, nil
-}
-
-var publicKeyCache = sync.Map{}
-
-func (bdb *BlockchainDB) GetPublicKeyWithCaching(address string) (*mldsa44.PublicKey, error) {
-	if cachedKey, found := publicKeyCache.Load(address); found {
-		log.Printf("Public key retrieved from cache for address: %s", address)
-		// Type assert to *mldsa44.PublicKey
-		return cachedKey.(*mldsa44.PublicKey), nil
-	}
-
-	key, err := bdb.RetrievePublicKeyFromAddress(address)
-	if err != nil {
-		return nil, err
-	}
-
-	publicKeyCache.Store(address, key) // Cache the retrieved key
-	return key, nil
-}
-
-// It is essential for verifying transaction signatures and ensuring the integrity of transactions.
-func (bdb *BlockchainDB) RetrievePublicKeyFromAddress(address string) (*mldsa44.PublicKey, error) {
-	log.Printf("Attempting to retrieve public key for address: %s", address)
-	var publicKeyData []byte
-	err := bdb.DB.View(func(txn *badger.Txn) error {
-		item, err := txn.Get([]byte("publicKey-" + address))
-		if err != nil {
-			if err == badger.ErrKeyNotFound {
-				log.Printf("Public key not found in database for address %s", address)
-				return err
-			}
-			log.Printf("Database error on retrieving public key for address %s: %v", address, err)
-			return err
-		}
-		return item.Value(func(val []byte) error {
-			publicKeyData = append([]byte{}, val...) // Ensure you're copying the data correctly
-			return nil
-		})
-	})
-
-	if err != nil {
-		return nil, err
-	}
-
-	var keys map[string][]byte
-	if err := json.Unmarshal(publicKeyData, &keys); err != nil {
-		log.Printf("Error unmarshalling public key data for address %s: %v", address, err)
-		return nil, err
-	}
-
-	mldsaKeyBytes, ok := keys["mldsaPublicKey"]
-	if !ok || len(mldsaKeyBytes) == 0 {
-		log.Printf("No MLDSA public key found for address %s", address)
-		return nil, fmt.Errorf("no MLDSA public key found for address %s", address)
-	}
-
-	// Parse the bytes into an MLDSA public key
-	pubKey := new(mldsa44.PublicKey)
-	err = pubKey.UnmarshalBinary(mldsaKeyBytes)
-	if err != nil {
-		log.Printf("Failed to parse MLDSA public key for address %s: %v", address, err)
-		return nil, fmt.Errorf("failed to parse MLDSA public key: %v", err)
-	}
-
-	log.Printf("Successfully retrieved and parsed MLDSA public key for address %s", address)
-	return pubKey, nil
-}
-
-// PublicKeyExists checks if a public key already exists for the given address.
-func (bdb *BlockchainDB) PublicKeyExists(address string) (bool, error) {
-	formattedAddress, err := bdb.SanitizeAndFormatAddress(address)
-	if err != nil {
-		return false, fmt.Errorf("error sanitizing address: %v", err)
-	}
-
-	exists := false
-	err = bdb.DB.View(func(txn *badger.Txn) error {
-		_, err := txn.Get([]byte("publicKey-" + formattedAddress))
-		if err == badger.ErrKeyNotFound {
-			// Key not found, publicKey does not exist
-			return nil
-		} else if err != nil {
-			// An error occurred while trying to find the key
-			return err
-		}
-		// Key found, publicKey exists
-		exists = true
-		return nil
-	})
-
-	if err != nil {
-		return false, fmt.Errorf("failed to check public key existence: %v", err)
-	}
-
-	return exists, nil
-}
-
-func (bdb *BlockchainDB) TransactionExists(txn *shared.TransactionContext, txID string) (bool, error) {
-	if txn == nil || txn.Txn == nil {
-		return false, fmt.Errorf("invalid transaction context")
-	}
-
-	key := []byte("transaction-" + txID)
-	_, err := txn.Txn.Get(key)
-	if err == badger.ErrKeyNotFound {
-		return false, nil
-	}
-	if err != nil {
-		return false, fmt.Errorf("error checking transaction existence: %v", err)
-	}
-	return true, nil
-}
-
-// GetBalance calculates the total balance for a given address based on its UTXOs.
-// This function is useful for determining the spendable balance of a blockchain account.
-func (bdb *BlockchainDB) GetBalance(address string, utxos map[string][]shared.UTXO) (int64, error) {
-	var balance int64
-	userUTXOs, ok := utxos[address]
-	if !ok {
-		log.Printf("No UTXOs found for address: %s", address)
-		return 0, nil
-	}
-
-	log.Printf("Processing UTXOs for address %s:", address)
-	for i, utxo := range userUTXOs {
-		utxoKey := generateUTXOKey(address, utxo.TransactionID, utxo.Index)
-		if !utxo.IsSpent {
-			balance += utxo.Amount
-			log.Printf("UTXO %d [%s]: Amount=%d nanoTHRYLOS (%.7f THRYLOS) IsSpent=%v",
-				i, utxoKey, utxo.Amount, float64(utxo.Amount)/1e7, utxo.IsSpent)
-		} else {
-			log.Printf("Skipping spent UTXO %d [%s]: Amount=%d IsSpent=%v",
-				i, utxoKey, utxo.Amount, utxo.IsSpent)
-		}
-	}
-
-	log.Printf("Final balance for %s: %d nanoTHRYLOS (%.7f THRYLOS)",
-		address, balance, float64(balance)/1e7)
-	return balance, nil
-}
-
-func (db *BlockchainDB) BeginTransaction() (*shared.TransactionContext, error) {
-	txn := db.DB.NewTransaction(true)
-	return shared.NewTransactionContext(txn), nil
-}
-
-func (db *BlockchainDB) CommitTransaction(txn *shared.TransactionContext) error {
-	return txn.Txn.Commit()
-}
-
-func (db *BlockchainDB) RollbackTransaction(txn *shared.TransactionContext) error {
-	txn.Txn.Discard()
-	return nil
-}
-
-func (db *BlockchainDB) SetTransaction(txn *shared.TransactionContext, key []byte, value []byte) error {
-	if txn == nil || txn.Txn == nil {
-		return fmt.Errorf("invalid transaction context")
-	}
-	if len(key) == 0 {
-		return fmt.Errorf("key cannot be empty")
-	}
-	return txn.Txn.Set(key, value)
-}
-
-// AddTransaction stores a new transaction in the database. It serializes transaction inputs,
-// outputs, and the signature for persistent storage.
-func (bdb *BlockchainDB) AddTransaction(tx *thrylos.Transaction) error {
-	txn := bdb.DB.NewTransaction(true)
-	defer txn.Discard()
-
-	txJSON, err := json.Marshal(tx)
-	if err != nil {
-		return fmt.Errorf("error marshaling transaction: %v", err)
-	}
-
-	key := []byte("transaction-" + tx.Id)
-
-	if err := txn.Set(key, txJSON); err != nil {
-		return fmt.Errorf("error storing transaction in BadgerDB: %v", err)
-	}
-
-	if err := txn.Commit(); err != nil {
-		return fmt.Errorf("transaction commit failed: %v", err)
-	}
-
-	return nil
-}
-
-func (bdb *BlockchainDB) GetUTXOsByAddress(address string) (map[string][]shared.UTXO, error) {
-	utxos := make(map[string][]shared.UTXO)
-
-	err := bdb.DB.View(func(txn *badger.Txn) error {
-		prefix := []byte("utxo-" + address + "-") // Assuming keys are prefixed with utxo-<address>-
-		opts := badger.DefaultIteratorOptions
-		opts.Prefix = prefix
-		it := txn.NewIterator(opts)
-		defer it.Close()
-
-		for it.Rewind(); it.ValidForPrefix(prefix); it.Next() {
-			item := it.Item()
-			err := item.Value(func(val []byte) error {
-				var utxo shared.UTXO
-				if err := json.Unmarshal(val, &utxo); err != nil {
-					return fmt.Errorf("error unmarshalling UTXO: %v", err)
-				}
-
-				// Extract the UTXO index from the key, format is "utxo-<address>-<index>"
-				keyParts := strings.Split(string(item.Key()), "-")
-				if len(keyParts) >= 3 {
-					index := keyParts[2]
-					utxos[index] = append(utxos[index], utxo)
-				}
-
-				return nil
-			})
-			if err != nil {
-				return err
-			}
-		}
-
-		return nil
-	})
-
-	if err != nil {
-		return nil, fmt.Errorf("error retrieving UTXOs for address %s: %v", address, err)
-	}
-
-	return utxos, nil
-}
-
-func (bdb *BlockchainDB) GetAllUTXOs() (map[string][]shared.UTXO, error) {
-	allUTXOs := make(map[string][]shared.UTXO)
-	err := bdb.DB.View(func(txn *badger.Txn) error {
-		it := txn.NewIterator(badger.DefaultIteratorOptions)
-		defer it.Close()
-
-		prefix := []byte("utxo-")
-		for it.Seek(prefix); it.ValidForPrefix(prefix); it.Next() {
-			item := it.Item()
-			err := item.Value(func(val []byte) error {
-				var utxo shared.UTXO
-				if err := json.Unmarshal(val, &utxo); err != nil {
-					return err
-				}
-				if !utxo.IsSpent {
-					allUTXOs[utxo.OwnerAddress] = append(allUTXOs[utxo.OwnerAddress], utxo)
-				}
-				return nil
-			})
-			if err != nil {
-				return err
-			}
-		}
-		return nil
-	})
-
-	return allUTXOs, err
-}
-
-func (bdb *BlockchainDB) GetTransactionByID(txID string, recipientPrivateKey *rsa.PrivateKey) (*shared.Transaction, error) {
-	var encryptedTx shared.Transaction // Use your actual transaction structure here
-
-	err := bdb.DB.View(func(txn *badger.Txn) error {
-		key := []byte("transaction-" + txID)
-		item, err := txn.Get(key)
-		if err != nil {
-			return fmt.Errorf("error retrieving transaction: %v", err)
-		}
-
-		return item.Value(func(val []byte) error {
-			return json.Unmarshal(val, &encryptedTx)
-		})
-	})
-
-	if err != nil {
-		return nil, err
-	}
-
-	// encryptedTx.EncryptedAESKey contains the RSA-encrypted AES key
-	encryptedKey := encryptedTx.EncryptedAESKey // This field should exist in your encrypted transaction structure
-
-	// Decrypt the encrypted inputs and outputs using the AES key
-	decryptedInputsData, err := encryption.DecryptTransactionData(encryptedTx.EncryptedInputs, encryptedKey, recipientPrivateKey)
-	if err != nil {
-		return nil, fmt.Errorf("failed to decrypt inputs: %v", err)
-	}
-
-	decryptedOutputsData, err := encryption.DecryptTransactionData(encryptedTx.EncryptedOutputs, encryptedKey, recipientPrivateKey)
-	if err != nil {
-		return nil, fmt.Errorf("failed to decrypt outputs: %v", err)
-	}
-
-	// Deserialize the decrypted data into your actual data structures
-	var inputs []shared.UTXO
-	var outputs []shared.UTXO
-	if err := json.Unmarshal(decryptedInputsData, &inputs); err != nil {
-		return nil, fmt.Errorf("failed to unmarshal inputs: %v", err)
-	}
-	if err := json.Unmarshal(decryptedOutputsData, &outputs); err != nil {
-		return nil, fmt.Errorf("failed to unmarshal outputs: %v", err)
-	}
-
-	// Construct the decrypted transaction object
-	tx := &shared.Transaction{
-		ID:        encryptedTx.ID,
-		Timestamp: encryptedTx.Timestamp,
-		Inputs:    inputs,
-		Outputs:   outputs,
-		// You can continue populating this struct with the necessary fields...
-	}
-
-	return tx, nil
-}
-
-func (bdb *BlockchainDB) GetLatestBlockData() ([]byte, error) {
-	var latestBlockData []byte
-
-	err := bdb.DB.View(func(txn *badger.Txn) error {
-		opts := badger.DefaultIteratorOptions
-		opts.Reverse = true // Iterate in reverse order
-		it := txn.NewIterator(opts)
-		defer it.Close()
-
-		for it.Rewind(); it.Valid(); it.Next() {
-			item := it.Item()
-			key := item.Key()
-			if strings.HasPrefix(string(key), "block-") {
-				// We've found the latest block
-				err := item.Value(func(val []byte) error {
-					// Make a copy of the block data
-					latestBlockData = append([]byte(nil), val...)
-					return nil
-				})
-				return err // Return from the View function after finding the latest block
-			}
-		}
-
-		return fmt.Errorf("no blocks found in the database")
-	})
-
-	if err != nil {
-		return nil, err
-	}
-
-	return latestBlockData, nil
-}
-=======
 // // The database package provides functionalities to interact with a relational database
 // // for storing and retrieving blockchain data, including blocks, transactions, public keys, and UTXOs.
-
-// import (
-// 	"crypto"
-// 	"crypto/aes"
-// 	"crypto/cipher"
-// 	"crypto/rand"
-// 	"crypto/rsa"
-// 	"encoding/base64"
-// 	"encoding/binary"
-// 	"encoding/json"
-// 	"fmt"
-// 	"io"
-// 	"log"
-// 	"regexp"
-// 	"strconv"
-// 	"strings"
-// 	"sync"
-
-// 	"github.com/cloudflare/circl/sign/mldsa/mldsa44"
-// 	"github.com/dgraph-io/badger"
-// 	"github.com/thrylos-labs/thrylos"
-// 	"github.com/thrylos-labs/thrylos/shared"
-// 	"golang.org/x/crypto/blake2b"
-// )
 
 // // BlockchainDB wraps an SQL database connection and provides methods to interact
 // // with the blockchain data stored within. It supports operations like inserting or updating public keys,
@@ -1779,16 +832,16 @@
 // 	// encryptedTx.EncryptedAESKey contains the RSA-encrypted AES key
 // 	encryptedKey := encryptedTx.EncryptedAESKey // This field should exist in your encrypted transaction structure
 
-// 	// Decrypt the encrypted inputs and outputs using the AES key
-// 	decryptedInputsData, err := shared.DecryptTransactionData(encryptedTx.EncryptedInputs, encryptedKey, recipientPrivateKey)
-// 	if err != nil {
-// 		return nil, fmt.Errorf("failed to decrypt inputs: %v", err)
-// 	}
-
-// 	decryptedOutputsData, err := shared.DecryptTransactionData(encryptedTx.EncryptedOutputs, encryptedKey, recipientPrivateKey)
-// 	if err != nil {
-// 		return nil, fmt.Errorf("failed to decrypt outputs: %v", err)
-// 	}
+// Decrypt the encrypted inputs and outputs using the AES key
+// decryptedInputsData, err := shared.DecryptTransactionData(encryptedTx.EncryptedInputs, encryptedKey, recipientPrivateKey)
+// if err != nil {
+// 	return nil, fmt.Errorf("failed to decrypt inputs: %v", err)
+// }
+
+// decryptedOutputsData, err := shared.DecryptTransactionData(encryptedTx.EncryptedOutputs, encryptedKey, recipientPrivateKey)
+// if err != nil {
+// 	return nil, fmt.Errorf("failed to decrypt outputs: %v", err)
+// }
 
 // 	// Deserialize the decrypted data into your actual data structures
 // 	var inputs []shared.UTXO
@@ -1843,7 +896,6 @@
 // 	}
 // 	return latestBlockData, nil
 // }
->>>>>>> c5713f2e
 
 // func (bdb *BlockchainDB) ProcessTransaction(tx *shared.Transaction) error {
 // 	return bdb.DB.Update(func(txn *badger.Txn) error {
@@ -1857,36 +909,6 @@
 // 	})
 // }
 
-<<<<<<< HEAD
-func (bdb *BlockchainDB) updateUTXOsInTxn(txn *badger.Txn, inputs, outputs []shared.UTXO) error {
-	for _, input := range inputs {
-		key := []byte(fmt.Sprintf("utxo-%s-%d", input.TransactionID, input.Index))
-		input.IsSpent = true
-		utxoData, err := json.Marshal(input)
-		if err != nil {
-			return err
-		}
-		if err := txn.Set(key, utxoData); err != nil {
-			return err
-		}
-		globalUTXOCache.Remove(fmt.Sprintf("%s-%d", input.TransactionID, input.Index))
-	}
-
-	for _, output := range outputs {
-		key := []byte(fmt.Sprintf("utxo-%s-%d", output.TransactionID, output.Index))
-		utxoData, err := json.Marshal(output)
-		if err != nil {
-			return err
-		}
-		if err := txn.Set(key, utxoData); err != nil {
-			return err
-		}
-		globalUTXOCache.Add(fmt.Sprintf("%s-%d", output.TransactionID, output.Index), &output)
-	}
-
-	return nil
-}
-=======
 // func (bdb *BlockchainDB) updateUTXOsInTxn(txn *badger.Txn, inputs, outputs []shared.UTXO) error {
 // 	for _, input := range inputs {
 // 		key := []byte(fmt.Sprintf("utxo-%s-%d", input.TransactionID, input.Index))
@@ -1915,7 +937,6 @@
 
 // 	return nil
 // }
->>>>>>> c5713f2e
 
 // func (bdb *BlockchainDB) addTransactionInTxn(txn *badger.Txn, tx *shared.Transaction) error {
 // 	key := []byte("transaction-" + tx.ID)
@@ -1925,16 +946,33 @@
 // 	}
 // 	return txn.Set(key, value)
 // }
+// func (bdb *BlockchainDB) addTransactionInTxn(txn *badger.Txn, tx *shared.Transaction) error {
+// 	key := []byte("transaction-" + tx.ID)
+// 	value, err := json.Marshal(tx)
+// 	if err != nil {
+// 		return err
+// 	}
+// 	return txn.Set(key, value)
+// }
 
 // func (bdb *BlockchainDB) CreateAndStoreUTXO(id, txID string, index int, owner string, amount int64) error {
 // 	utxo := shared.CreateUTXO(id, txID, index, owner, amount)
+// func (bdb *BlockchainDB) CreateAndStoreUTXO(id, txID string, index int, owner string, amount int64) error {
+// 	utxo := shared.CreateUTXO(id, txID, index, owner, amount)
 
 // 	// Marshal the UTXO object into JSON for storage.
 // 	utxoJSON, err := json.Marshal(utxo)
 // 	if err != nil {
 // 		return fmt.Errorf("error marshalling UTXO: %v", err)
 // 	}
-
+// 	// Marshal the UTXO object into JSON for storage.
+// 	utxoJSON, err := json.Marshal(utxo)
+// 	if err != nil {
+// 		return fmt.Errorf("error marshalling UTXO: %v", err)
+// 	}
+
+// 	// Prepare the key for this UTXO entry in the database.
+// 	key := []byte("utxo-" + id)
 // 	// Prepare the key for this UTXO entry in the database.
 // 	key := []byte("utxo-" + id)
 
@@ -1945,306 +983,19 @@
 // 	if err != nil {
 // 		return fmt.Errorf("error inserting UTXO into BadgerDB: %v", err)
 // 	}
+// 	// Use BadgerDB transaction to put the UTXO data into the database.
+// 	err = bdb.DB.Update(func(txn *badger.Txn) error {
+// 		return txn.Set(key, utxoJSON)
+// 	})
+// 	if err != nil {
+// 		return fmt.Errorf("error inserting UTXO into BadgerDB: %v", err)
+// 	}
 
 // 	return nil
 // }
-
-<<<<<<< HEAD
-// UpdateUTXOs updates the UTXOs in the database, marking the inputs as spent and adding new outputs.
-func (bdb *BlockchainDB) UpdateUTXOs(inputs []shared.UTXO, outputs []shared.UTXO) error {
-	badgerTxn := bdb.DB.NewTransaction(true)
-	defer badgerTxn.Discard()
-
-	// Create a TransactionContext wrapper
-	txn := &shared.TransactionContext{Txn: badgerTxn}
-
-	for _, input := range inputs {
-		err := bdb.MarkUTXOAsSpent(txn, input)
-		if err != nil {
-			return fmt.Errorf("error marking UTXO as spent: %w", err)
-		}
-	}
-
-	for _, output := range outputs {
-		err := bdb.AddNewUTXO(txn, output)
-		if err != nil {
-			return fmt.Errorf("error adding new UTXO: %w", err)
-		}
-	}
-
-	return badgerTxn.Commit()
-}
-
-// MarkUTXOAsSpent marks a UTXO as spent in the database.
-func generateUTXOKey(address string, transactionID string, index int) string {
-	if transactionID == "" {
-		// For genesis or initial UTXOs, use a special format
-		return fmt.Sprintf("utxo-%s-%d", address, index)
-	}
-	return fmt.Sprintf("utxo-%s-%s-%d", address, transactionID, index)
-}
-
-func (bdb *BlockchainDB) MarkUTXOAsSpent(txContext *shared.TransactionContext, utxo shared.UTXO) error {
-	// Ensure we have all required fields
-	if utxo.OwnerAddress == "" {
-		return fmt.Errorf("owner address is required")
-	}
-	if utxo.TransactionID == "" {
-		return fmt.Errorf("transaction ID is required")
-	}
-
-	// Construct the key using the transaction ID from the input
-	key := fmt.Sprintf("utxo-%s-%s-%d", utxo.OwnerAddress, utxo.TransactionID, utxo.Index)
-	log.Printf("Marking UTXO as spent - Key: %s, TransactionID: %s, Amount: %d, Owner: %s",
-		key, utxo.TransactionID, utxo.Amount, utxo.OwnerAddress)
-
-	// Get the existing UTXO
-	item, err := txContext.Txn.Get([]byte(key))
-	if err != nil {
-		if err == badger.ErrKeyNotFound {
-			return fmt.Errorf("UTXO not found: %s", key)
-		}
-		return fmt.Errorf("error retrieving UTXO: %v", err)
-	}
-
-	var existingUTXO shared.UTXO
-	err = item.Value(func(val []byte) error {
-		return json.Unmarshal(val, &existingUTXO)
-	})
-	if err != nil {
-		return fmt.Errorf("error unmarshaling UTXO: %v", err)
-	}
-
-	// Verify this UTXO isn't already spent
-	if existingUTXO.IsSpent {
-		return fmt.Errorf("UTXO is already spent: %s", key)
-	}
-
-	// Mark as spent
-	existingUTXO.IsSpent = true
-
-	// Save back
-	updatedValue, err := json.Marshal(existingUTXO)
-	if err != nil {
-		return fmt.Errorf("error marshaling updated UTXO: %v", err)
-	}
-
-	err = txContext.Txn.Set([]byte(key), updatedValue)
-	if err != nil {
-		return fmt.Errorf("error saving updated UTXO: %v", err)
-	}
-
-	log.Printf("Successfully marked UTXO as spent - Key: %s", key)
-	return nil
-}
-
-func (bdb *BlockchainDB) AddNewUTXO(txContext *shared.TransactionContext, utxo shared.UTXO) error {
-	// Ensure TransactionID is set
-	if utxo.TransactionID == "" {
-		return fmt.Errorf("cannot add UTXO without TransactionID")
-	}
-
-	key := fmt.Sprintf("utxo-%s-%s-%d", utxo.OwnerAddress, utxo.TransactionID, utxo.Index)
-	val, err := json.Marshal(utxo)
-	if err != nil {
-		return fmt.Errorf("failed to marshal UTXO: %v", err)
-	}
-
-	return txContext.Txn.Set([]byte(key), val)
-}
-
-func GenerateUTXOKey(ownerAddress string, transactionID string, index int) string {
-	return fmt.Sprintf("utxo-%s-%s-%d", ownerAddress, transactionID, index)
-}
-
-// GetUTXOs retrieves all UTXOs for a specific address.
-func (bdb *BlockchainDB) GetUTXOs(address string) (map[string][]shared.UTXO, error) {
-	utxos := make(map[string][]shared.UTXO)
-	err := bdb.DB.View(func(txn *badger.Txn) error {
-		it := txn.NewIterator(badger.DefaultIteratorOptions)
-		defer it.Close()
-
-		prefix := []byte("utxo-" + address)
-		for it.Seek(prefix); it.ValidForPrefix(prefix); it.Next() {
-			item := it.Item()
-			err := item.Value(func(val []byte) error {
-				var utxo shared.UTXO
-				if err := json.Unmarshal(val, &utxo); err != nil {
-					return err
-				}
-				if !utxo.IsSpent {
-					utxos[address] = append(utxos[address], utxo)
-				}
-				return nil
-			})
-			if err != nil {
-				return err
-			}
-		}
-		return nil
-	})
-	return utxos, err
-}
-
-func (bdb *BlockchainDB) InsertBlock(blockData []byte, blockNumber int) error {
-	key := fmt.Sprintf("block-%d", blockNumber)
-	log.Printf("Inserting block %d into database", blockNumber)
-
-	err := bdb.DB.Update(func(txn *badger.Txn) error {
-		log.Printf("Storing data at key: %s", key)
-		return txn.Set([]byte(key), blockData)
-	})
-
-	if err != nil {
-		log.Printf("Error inserting block %d: %v", blockNumber, err)
-		return fmt.Errorf("error inserting block into BadgerDB: %v", err)
-	}
-
-	log.Printf("Block %d inserted successfully", blockNumber)
-	return nil
-}
-
-// Bech32AddressExists checks if a given Bech32 address is already registered in the database.
-func (bdb *BlockchainDB) Bech32AddressExists(bech32Address string) (bool, error) {
-	exists := false
-
-	err := bdb.DB.View(func(txn *badger.Txn) error {
-		// Assuming that the key for Bech32 addresses is stored as 'address-tl1<actual_address>'
-		key := []byte("address-" + bech32Address) // Adjust if your key format is different
-
-		_, err := txn.Get(key)
-
-		if err == badger.ErrKeyNotFound {
-			// Key not found, address does not exist
-			return nil
-		} else if err != nil {
-			// An error occurred that isn't related to key non-existence
-			return err
-		}
-
-		// If we get here, it means the key was found and thus the address exists
-		exists = true
-		return nil
-	})
-
-	return exists, err
-}
-
-// StoreBlock stores serialized block data.
-func (bdb *BlockchainDB) StoreBlock(blockData []byte, blockNumber int) error {
-	key := fmt.Sprintf("block-%d", blockNumber)
-	log.Printf("Storing block %d in the database", blockNumber)
-
-	return bdb.DB.Update(func(txn *badger.Txn) error {
-		log.Printf("Storing data at key: %s", key)
-		return txn.Set([]byte(key), blockData)
-	})
-}
-
-// RetrieveBlock retrieves serialized block data by block number.
-func (bdb *BlockchainDB) RetrieveBlock(blockNumber int) ([]byte, error) {
-	key := fmt.Sprintf("block-%d", blockNumber)
-	log.Printf("Retrieving block %d from the database", blockNumber)
-	var blockData []byte
-
-	err := bdb.DB.View(func(txn *badger.Txn) error {
-		item, err := txn.Get([]byte(key))
-		if err != nil {
-			return err
-		}
-		blockData, err = item.ValueCopy(nil)
-		if err != nil {
-			log.Printf("Error retrieving block data from key %s: %v", key, err)
-		}
-		return err
-	})
-
-	if err != nil {
-		log.Printf("Failed to retrieve block %d: %v", blockNumber, err)
-		return nil, fmt.Errorf("failed to retrieve block data: %v", err)
-	}
-	log.Printf("Block %d retrieved successfully", blockNumber)
-	return blockData, nil
-}
-
-func (bdb *BlockchainDB) GetLastBlockData() ([]byte, int, error) {
-	var blockData []byte
-	var lastIndex int = -1
-
-	err := bdb.DB.View(func(txn *badger.Txn) error {
-		opts := badger.DefaultIteratorOptions
-		opts.Reverse = true
-		it := txn.NewIterator(opts)
-		defer it.Close()
-
-		for it.Rewind(); it.Valid(); it.Next() {
-			item := it.Item()
-			key := item.Key()
-			if strings.HasPrefix(string(key), "block-") {
-				blockNumberStr := strings.TrimPrefix(string(key), "block-")
-				var parseErr error
-				lastIndex, parseErr = strconv.Atoi(blockNumberStr)
-				if parseErr != nil {
-					return fmt.Errorf("error parsing block number: %v", parseErr)
-				}
-				blockData, parseErr = item.ValueCopy(nil)
-				if parseErr != nil {
-					return fmt.Errorf("error retrieving block data: %v", parseErr)
-				}
-				return nil
-			}
-		}
-		return fmt.Errorf("no blocks found in the database")
-	})
-
-	if err != nil {
-		return nil, -1, err
-	}
-
-	if lastIndex == -1 {
-		return nil, -1, fmt.Errorf("no blocks found in the database")
-	}
-
-	return blockData, lastIndex, nil
-}
-
-func (bdb *BlockchainDB) GetLastBlockIndex() (int, error) {
-	var lastIndex int = -1 // Default to -1 to indicate no blocks if none found
-
-	err := bdb.DB.View(func(txn *badger.Txn) error {
-		opts := badger.DefaultIteratorOptions
-		opts.Reverse = true // Iterate in reverse order to get the latest block first
-		it := txn.NewIterator(opts)
-		defer it.Close()
-
-		if it.Rewind(); it.Valid() {
-			item := it.Item()
-			key := item.Key()
-			if strings.HasPrefix(string(key), "block-") {
-				blockNumberStr := strings.TrimPrefix(string(key), "block-")
-				var parseErr error
-				lastIndex, parseErr = strconv.Atoi(blockNumberStr)
-				if parseErr != nil {
-					log.Printf("Error parsing block number from key %s: %v", key, parseErr)
-					return parseErr
-				}
-				return nil // Stop after the first (latest) block
-			}
-		}
-		return fmt.Errorf("no blocks found in the database")
-	})
-
-	if err != nil {
-		log.Printf("Failed to retrieve the last block index: %v", err)
-		return -1, err // Return -1 when no block is found
-	}
-
-	return lastIndex, nil
-}
-
-// func (bdb *BlockchainDB) CreateAndSignTransaction(txID string, inputs, outputs []shared.UTXO, privKey *rsa.PrivateKey) (*shared.Transaction, error) {
-// 	tx := shared.NewTransaction(txID, inputs, outputs) // Returns *shared.Transaction
-=======
+// 	return nil
+// }
+
 // // UpdateUTXOs updates the UTXOs in the database, marking the inputs as spent and adding new outputs.
 // func (bdb *BlockchainDB) UpdateUTXOs(inputs []shared.UTXO, outputs []shared.UTXO) error {
 // 	badgerTxn := bdb.DB.NewTransaction(true)
@@ -2537,29 +1288,27 @@
 // 	return lastIndex, nil
 // }
 
-// func (bdb *BlockchainDB) CreateAndSignTransaction(txID string, inputs, outputs []shared.UTXO, privKey *rsa.PrivateKey) (shared.Transaction, error) {
-// 	tx := shared.NewTransaction(txID, inputs, outputs)
->>>>>>> c5713f2e
+// func (bdb *BlockchainDB) CreateAndSignTransaction(txID string, inputs, outputs []shared.UTXO, privKey *rsa.PrivateKey) (*shared.Transaction, error) {
+// 	tx := shared.NewTransaction(txID, inputs, outputs) // Returns *shared.Transaction
 
 // 	// Serialize the transaction without the signature
 // 	txBytes, err := tx.SerializeWithoutSignature()
 // 	if err != nil {
-<<<<<<< HEAD
 // 		return tx, fmt.Errorf("error serializing transaction: %v", err) // Return pointer
-=======
-// 		return tx, fmt.Errorf("error serializing transaction: %v", err) // returning tx, error
->>>>>>> c5713f2e
 // 	}
 
 // 	// Hash the serialized transaction using BLAKE2b
 // 	hasher, _ := blake2b.New256(nil)
 // 	hasher.Write(txBytes)
 // 	hashedTx := hasher.Sum(nil)
+// 	// Hash the serialized transaction using BLAKE2b
+// 	hasher, _ := blake2b.New256(nil)
+// 	hasher.Write(txBytes)
+// 	hashedTx := hasher.Sum(nil)
 
 // 	// Sign the hashed transaction
 // 	signature, err := rsa.SignPKCS1v15(rand.Reader, privKey, crypto.SHA256, hashedTx[:])
 // 	if err != nil {
-<<<<<<< HEAD
 // 		return tx, fmt.Errorf("error signing transaction: %v", err) // Return pointer
 // 	}
 
@@ -2571,73 +1320,19 @@
 // 	return tx, nil     // Return pointer
 // }
 
-func (bdb *BlockchainDB) CreateUTXO(id, txID string, index int, address string, amount int64) (shared.UTXO, error) {
-	// Use the existing CreateUTXO method to create a UTXO object
-	utxo := shared.CreateUTXO(id, index, txID, address, amount, false) // Add `false` for isSpent
-
-	// Check if the UTXO ID already exists to avoid duplicates
-	if _, exists := bdb.utxos[id]; exists {
-		return shared.UTXO{}, fmt.Errorf("UTXO with ID %s already exists", id)
-	}
-
-	// Add the created UTXO to the map
-	bdb.utxos[id] = *utxo // Dereference the pointer
-
-	return *utxo, nil
-}
-
-func (bdb *BlockchainDB) GetUTXOsForUser(address string) ([]shared.UTXO, error) {
-	userUTXOs := []shared.UTXO{}
-	err := bdb.DB.View(func(txn *badger.Txn) error {
-		it := txn.NewIterator(badger.DefaultIteratorOptions)
-		defer it.Close()
-
-		prefix := []byte("utxo-" + address + "-")
-		for it.Seek(prefix); it.ValidForPrefix(prefix); it.Next() {
-			item := it.Item()
-			err := item.Value(func(val []byte) error {
-				var utxo shared.UTXO
-				if err := json.Unmarshal(val, &utxo); err != nil {
-					return err
-				}
-				if !utxo.IsSpent {
-					userUTXOs = append(userUTXOs, utxo)
-				}
-				return nil
-			})
-			if err != nil {
-				return err
-			}
-		}
-		return nil
-	})
-	return userUTXOs, err
-}
-=======
-// 		return tx, fmt.Errorf("error signing transaction: %v", err) // returning tx, error
-// 	}
-
-// 	// Encode the signature to base64
-// 	base64Signature := base64.StdEncoding.EncodeToString(signature)
-
-// 	// Set the encoded signature on the transaction
-// 	tx.Signature = base64Signature // Assign the base64 string directly
-// 	return tx, nil                 // returning tx, nil
-// }
-
 // func (bdb *BlockchainDB) CreateUTXO(id, txID string, index int, address string, amount int64) (shared.UTXO, error) {
 // 	// Use the existing CreateUTXO method to create a UTXO object
-// 	utxo := shared.CreateUTXO(id, txID, index, address, amount)
-
-// 	// Check if the UTXO ID already exists to avoid duplicates
-// 	if _, exists := bdb.utxos[id]; exists {
-// 		return shared.UTXO{}, fmt.Errorf("UTXO with ID %s already exists", id)
-// 	}
+// 	utxo := shared.CreateUTXO(id, index, txID, address, amount, false) // Add `false` for isSpent
+
+// 	// 	// Check if the UTXO ID already exists to avoid duplicates
+// 	// 	if _, exists := bdb.utxos[id]; exists {
+// 	// 		return shared.UTXO{}, fmt.Errorf("UTXO with ID %s already exists", id)
+// 	// 	}
 
 // 	// Add the created UTXO to the map
-// 	bdb.utxos[id] = utxo
-
-// 	return utxo, nil
+// 	bdb.utxos[id] = *utxo // Dereference the pointer
+
+// 	return *utxo, nil
 // }
 
 // func (bdb *BlockchainDB) GetUTXOsForUser(address string) ([]shared.UTXO, error) {
@@ -2666,5 +1361,4 @@
 // 		return nil
 // 	})
 // 	return userUTXOs, err
-// }
->>>>>>> c5713f2e
+// }