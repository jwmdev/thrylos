--- conflicted
+++ resolved
@@ -1,13 +1,12 @@
 package network
 
-<<<<<<< HEAD
 import "time"
 
 // NEEDS TO UPDATE TO USE MESSAGES.GO FOR INTERACTION WITH NODE
 
-// Peer Management: Nodes add new peers to their network, avoiding duplicates, and adjust protocols (HTTP/HTTPS) as necessary.
-// Peer Discovery: Nodes discover new peers by requesting peer lists from known peers and integrating the discovered peers into their own peer list.
-// Blockchain Synchronization: Nodes synchronize their blockchain with peers to maintain a consistent state across the network.
+// // Peer Management: Nodes add new peers to their network, avoiding duplicates, and adjust protocols (HTTP/HTTPS) as necessary.
+// // Peer Discovery: Nodes discover new peers by requesting peer lists from known peers and integrating the discovered peers into their own peer list.
+// // Blockchain Synchronization: Nodes synchronize their blockchain with peers to maintain a consistent state across the network.
 
 type PeerConnection struct {
 	// Node      *Node // Add a reference to the Node
@@ -23,38 +22,6 @@
 // 	inboundCount := 0
 // 	outboundCount := 0
 // 	for _, peer := range pc.Node.Peers {
-=======
-// import (
-// 	"bytes"
-// 	"encoding/json"
-// 	"fmt"
-// 	"io/ioutil"
-// 	"log"
-// 	"net/http"
-// 	"strings"
-// 	"time"
-
-// 	thrylos "github.com/thrylos-labs/thrylos"
-// )
-
-// // Peer Management: Nodes add new peers to their network, avoiding duplicates, and adjust protocols (HTTP/HTTPS) as necessary.
-// // Peer Discovery: Nodes discover new peers by requesting peer lists from known peers and integrating the discovered peers into their own peer list.
-// // Blockchain Synchronization: Nodes synchronize their blockchain with peers to maintain a consistent state across the network.
-
-// type PeerConnection struct {
-// 	Address   string
-// 	IsInbound bool
-// 	LastSeen  time.Time
-// }
-
-// func (node *Node) AddPeer(address string, isInbound bool) error {
-// 	node.PeerMu.Lock()
-// 	defer node.PeerMu.Unlock()
-
-// 	inboundCount := 0
-// 	outboundCount := 0
-// 	for _, peer := range node.Peers {
->>>>>>> c5713f2e
 // 		if peer.IsInbound {
 // 			inboundCount++
 // 		} else {
@@ -62,30 +29,18 @@
 // 		}
 // 	}
 
-<<<<<<< HEAD
 // 	if isInbound && inboundCount >= pc.Node.MaxInbound {
 // 		return fmt.Errorf("max inbound connections (%d) reached", pc.Node.MaxInbound)
 // 	}
 // 	if !isInbound && outboundCount >= pc.Node.MaxOutbound {
 // 		return fmt.Errorf("max outbound connections (%d) reached", pc.Node.MaxOutbound)
-=======
-// 	if isInbound && inboundCount >= node.MaxInbound {
-// 		return fmt.Errorf("max inbound connections (%d) reached", node.MaxInbound)
-// 	}
-// 	if !isInbound && outboundCount >= node.MaxOutbound {
-// 		return fmt.Errorf("max outbound connections (%d) reached", node.MaxOutbound)
->>>>>>> c5713f2e
 // 	}
 
 // 	if !strings.HasPrefix(address, "http://") && !strings.HasPrefix(address, "https://") {
 // 		address = "http://" + address
 // 	}
 
-<<<<<<< HEAD
 // 	pc.Node.Peers[address] = &PeerConnection{
-=======
-// 	node.Peers[address] = &PeerConnection{
->>>>>>> c5713f2e
 // 		Address:   address,
 // 		IsInbound: isInbound,
 // 		LastSeen:  time.Now(),
@@ -93,21 +48,13 @@
 // 	return nil
 // }
 
-<<<<<<< HEAD
 // func (pc *PeerConnection) RemovePeer(address string) {
-=======
-// func (node *Node) RemovePeer(address string) {
->>>>>>> c5713f2e
 // 	node.PeerMu.Lock()
 // 	defer node.PeerMu.Unlock()
 // 	delete(node.Peers, address)
 // }
 
-<<<<<<< HEAD
 // func (pc *PeerConnection)  GetPeerCount() (inbound, outbound int) {
-=======
-// func (node *Node) GetPeerCount() (inbound, outbound int) {
->>>>>>> c5713f2e
 // 	node.PeerMu.RLock()
 // 	defer node.PeerMu.RUnlock()
 
@@ -121,11 +68,7 @@
 // 	return
 // }
 
-<<<<<<< HEAD
 // func (pc *PeerConnection) GetPeerAddresses() []string {
-=======
-// func (node *Node) GetPeerAddresses() []string {
->>>>>>> c5713f2e
 // 	node.PeerMu.RLock()
 // 	defer node.PeerMu.RUnlock()
 
@@ -137,11 +80,7 @@
 // }
 
 // // DiscoverPeers attempts to discover new peers from the current peer list
-<<<<<<< HEAD
 // func (pc *PeerConnection)  DiscoverPeers() {
-=======
-// func (node *Node) DiscoverPeers() {
->>>>>>> c5713f2e
 // 	maxRetries := 5
 // 	retryInterval := time.Second * 5
 
@@ -182,11 +121,7 @@
 // }
 
 // // SyncWithPeer synchronizes blockchain state with a specific peer
-<<<<<<< HEAD
 // func (pc *PeerConnection) SyncWithPeer(peer string) {
-=======
-// func (node *Node) SyncWithPeer(peer string) {
->>>>>>> c5713f2e
 // 	resp, err := http.Get(peer + "/blockchain")
 // 	if err != nil {
 // 		fmt.Println("Error fetching the blockchain:", err)
@@ -215,11 +150,7 @@
 // }
 
 // // SyncBlockchain synchronizes with all peers to ensure the latest blockchain state
-<<<<<<< HEAD
 // func (pc *PeerConnection)  SyncBlockchain() {
-=======
-// func (node *Node) SyncBlockchain() {
->>>>>>> c5713f2e
 // 	for _, peer := range node.Peers {
 // 		resp, err := http.Get(peer.Address + "/blockchain")
 // 		if err != nil {
@@ -252,11 +183,7 @@
 // }
 
 // // Broadcast sends the current blockchain state to all peers
-<<<<<<< HEAD
 // func (pc *PeerConnection) Broadcast() {
-=======
-// func (node *Node) Broadcast() {
->>>>>>> c5713f2e
 // 	data, err := json.Marshal(node.Blockchain)
 // 	if err != nil {
 // 		fmt.Println("Error:", err)
@@ -274,11 +201,7 @@
 // }
 
 // // BroadcastBlock sends a block to all peers
-<<<<<<< HEAD
 // func (pc *PeerConnection)  BroadcastBlock(block *Block) {
-=======
-// func (node *Node) BroadcastBlock(block *Block) {
->>>>>>> c5713f2e
 // 	blockData, err := json.Marshal(block)
 // 	if err != nil {
 // 		fmt.Println("Failed to serialize block:", err)
@@ -299,11 +222,7 @@
 // }
 
 // // BroadcastTransaction sends a transaction to all peers
-<<<<<<< HEAD
 // func (pc *PeerConnection)  BroadcastTransaction(tx *thrylos.Transaction) error {
-=======
-// func (node *Node) BroadcastTransaction(tx *thrylos.Transaction) error {
->>>>>>> c5713f2e
 // 	txData, err := json.Marshal(tx)
 // 	if err != nil {
 // 		fmt.Println("Failed to serialize transaction:", err)
@@ -329,20 +248,12 @@
 // }
 
 // // Utility functions for peer management
-<<<<<<< HEAD
 // func (pc *PeerConnection)  GetPeers() []string {
-=======
-// func (node *Node) GetPeers() []string {
->>>>>>> c5713f2e
 // 	return node.GetPeerAddresses() // Use existing helper function
 // }
 
 // // PingPeers checks the health of all connected peers
-<<<<<<< HEAD
 // func (pc *PeerConnection)  PingPeers() {
-=======
-// func (node *Node) PingPeers() {
->>>>>>> c5713f2e
 // 	for _, peer := range node.Peers {
 // 		resp, err := http.Get(peer.Address + "/ping")
 // 		if err != nil {
