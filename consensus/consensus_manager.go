--- conflicted
+++ resolved
@@ -1,41 +1,5 @@
 package consensus
 
-<<<<<<< HEAD
-import (
-	"math/big"
-	"time"
-
-	"github.com/thrylos-labs/thrylos/consensus/detection"
-)
-
-const (
-	BaseBlockTime = 5 * time.Second
-	MinBlockTime  = 2 * time.Second
-	MaxBlockTime  = 10 * time.Second
-)
-
-type BlockchainInterface interface {
-	GetTotalSupply() int64
-	IsActiveValidator(address string) bool
-	UpdateActiveValidators(count int)
-	GetValidatorPublicKey(validator string) ([]byte, error)
-	RetrievePublicKey(validator string) ([]byte, error)
-	GetMinStakeForValidator() *big.Int
-	Stakeholders() map[string]int64
-}
-
-type ConsensusManager struct {
-	Blockchain        BlockchainInterface
-	CurrentBlockTime  time.Duration
-	PredictionModel   *PredictionModel
-	maliciousDetector *detection.MaliciousDetector
-}
-
-type PredictionModel struct {
-	ExpectedTransactionVolume int
-	ExpectedNodeCount         int
-}
-=======
 // import (
 // 	"log"
 // 	"math/big"
@@ -72,7 +36,6 @@
 // 	ExpectedTransactionVolume int
 // 	ExpectedNodeCount         int
 // }
->>>>>>> c5713f2e
 
 // func NewConsensusManager(blockchain BlockchainInterface) *ConsensusManager {
 // 	cm := &ConsensusManager{
@@ -85,33 +48,6 @@
 // 	return cm
 // }
 
-<<<<<<< HEAD
-func (cm *ConsensusManager) UpdateConsensusParameters() {
-	cm.adjustBlockTime()
-	cm.adjustValidatorSet()
-}
-
-func (cm *ConsensusManager) adjustBlockTime() {
-	if cm.PredictionModel.ExpectedTransactionVolume > 5000 {
-		cm.CurrentBlockTime = MinBlockTime
-	} else if cm.PredictionModel.ExpectedTransactionVolume < 1000 {
-		cm.CurrentBlockTime = MaxBlockTime
-	} else {
-		factor := float64(cm.PredictionModel.ExpectedTransactionVolume-1000) / 4000
-		cm.CurrentBlockTime = time.Duration(float64(MaxBlockTime) - factor*float64(MaxBlockTime-MinBlockTime))
-	}
-}
-
-func (cm *ConsensusManager) adjustValidatorSet() {
-	activeValidators := cm.PredictionModel.ExpectedNodeCount / 10
-	if activeValidators < 5 {
-		activeValidators = 5
-	} else if activeValidators > 100 {
-		activeValidators = 100
-	}
-	cm.Blockchain.UpdateActiveValidators(activeValidators)
-}
-=======
 // func (cm *ConsensusManager) UpdateConsensusParameters() {
 // 	cm.adjustBlockTime()
 // 	cm.adjustValidatorSet()
@@ -137,7 +73,6 @@
 // 	}
 // 	cm.Blockchain.UpdateActiveValidators(activeValidators)
 // }
->>>>>>> c5713f2e
 
 // func (cm *ConsensusManager) ValidateBlock(block *Block) bool {
 // 	log.Printf("Validating block created by validator: %s", block.Validator)
@@ -209,21 +144,6 @@
 // 	return true
 // }
 
-<<<<<<< HEAD
-func (cm *ConsensusManager) UpdatePredictions(transactionVolume, nodeCount int) {
-	cm.PredictionModel.ExpectedTransactionVolume = transactionVolume
-	cm.PredictionModel.ExpectedNodeCount = nodeCount
-	cm.UpdateConsensusParameters()
-}
-
-func (cm *ConsensusManager) GetCurrentBlockTime() time.Duration {
-	return cm.CurrentBlockTime
-}
-
-func (cm *ConsensusManager) GetActiveValidatorCount() int {
-	return cm.PredictionModel.ExpectedNodeCount / 10
-}
-=======
 // func (cm *ConsensusManager) UpdatePredictions(transactionVolume, nodeCount int) {
 // 	cm.PredictionModel.ExpectedTransactionVolume = transactionVolume
 // 	cm.PredictionModel.ExpectedNodeCount = nodeCount
@@ -236,5 +156,4 @@
 
 // func (cm *ConsensusManager) GetActiveValidatorCount() int {
 // 	return cm.PredictionModel.ExpectedNodeCount / 10
-// }
->>>>>>> c5713f2e
+// }