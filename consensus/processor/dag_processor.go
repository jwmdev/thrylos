package processor

<<<<<<< HEAD
import (
	"fmt"
	"math/rand"
	"runtime"
	"sync"
	"time"

	thrylos "github.com/thrylos-labs/thrylos"
	"github.com/thrylos-labs/thrylos/shared"
)

const (
	MaxReferences         = 3    // Maximum number of previous transactions a new transaction can reference
	MinReferences         = 2    // Minimum number of references required
	TipPoolSize           = 1000 // Maximum size of the tip pool
	ConfirmationThreshold = 5    // Number of subsequent references needed for confirmation
	AlphaMCMC             = 0.5  // Alpha parameter for MCMC tip selection
)

type DAGManager struct {
	vertices map[string]*TransactionVertex
	tips     map[string]*TransactionVertex
	sync.RWMutex
	processChan chan *txProcessRequest
	workers     int
	msgCh       chan shared.Message // Channel for receiving messages

}

type TransactionVertex struct {
	Transaction  *thrylos.Transaction
	References   []string
	ReferencedBy []string
	Score        float64
	IsConfirmed  bool
	Timestamp    time.Time
}

type txProcessRequest struct {
	tx       *thrylos.Transaction
	respChan chan error
}

func NewDAGManager() *DAGManager {
	dm := &DAGManager{
		vertices:    make(map[string]*TransactionVertex),
		tips:        make(map[string]*TransactionVertex),
		processChan: make(chan *txProcessRequest, 1000),
		msgCh:       make(chan shared.Message, 100),
	}

	// Subscribe to relevant message types
	messageBus := shared.GetMessageBus()
	messageBus.Subscribe(shared.ValidateDAGTx, dm.msgCh)
	messageBus.Subscribe(shared.UpdateDAGState, dm.msgCh)
	messageBus.Subscribe(shared.GetDAGTips, dm.msgCh)

	// Start message handler
	go dm.handleMessages()

	// Start minimal number of workers
	for i := 0; i < runtime.NumCPU(); i++ {
		go dm.processWorker()
	}

	return dm
}

func (dm *DAGManager) handleMessages() {
	for msg := range dm.msgCh {
		switch msg.Type {
		case shared.ValidateDAGTx:
			dm.handleValidateTransaction(msg)
		case shared.UpdateDAGState:
			dm.handleUpdateState(msg)
		case shared.GetDAGTips:
			dm.handleGetTips(msg)
		}
	}
}

func (dm *DAGManager) handleGetTips(msg shared.Message) {
	dm.RLock()
	tips := make([]string, 0, len(dm.tips))
	for tipID := range dm.tips {
		tips = append(tips, tipID)
	}
	dm.RUnlock()

	msg.ResponseCh <- shared.Response{Data: tips}
}

func (dm *DAGManager) handleValidateTransaction(msg shared.Message) {
	tx := msg.Data.(*thrylos.Transaction)
	err := dm.AddTransaction(tx)
	msg.ResponseCh <- shared.Response{Error: err}
}

func (dm *DAGManager) processWorker() {
	for req := range dm.processChan {
		req.respChan <- dm.processTransaction(req.tx)
	}
}

func (dm *DAGManager) handleUpdateState(msg shared.Message) {
	req := msg.Data.(shared.UpdateTransactionStateRequest) // Match the type we're sending
	dm.Lock()
	if vertex, exists := dm.vertices[req.TransactionID]; exists {
		vertex.IsConfirmed = true
		// Only notify if state actually changed
		if req.State == "confirmed" && !vertex.IsConfirmed {
			dm.notifyStateChange(vertex)
		}
	}
	dm.Unlock()
	msg.ResponseCh <- shared.Response{}
}

func (dm *DAGManager) processTransaction(tx *thrylos.Transaction) error {
	dm.Lock()
	defer dm.Unlock()

	txID := tx.GetId()
	if _, exists := dm.vertices[txID]; exists {
		return fmt.Errorf("transaction already exists in DAG")
	}

	vertex := &TransactionVertex{
		Transaction:  tx,
		References:   make([]string, 0, MinReferences),
		ReferencedBy: make([]string, 0),
		Timestamp:    time.Now(),
		Score:        1.0,
	}

	tips := dm.selectTips()
	for _, tip := range tips {
		vertex.References = append(vertex.References, tip.Transaction.GetId())
		tip.ReferencedBy = append(tip.ReferencedBy, txID)

		if len(tip.ReferencedBy) >= ConfirmationThreshold {
			tip.IsConfirmed = true
			// Only use message system when communicating with node
			dm.notifyNodeOfConfirmation(tip.Transaction)
		}

		delete(dm.tips, tip.Transaction.GetId())
	}

	dm.vertices[txID] = vertex
	dm.tips[txID] = vertex

	return nil
}

func (dm *DAGManager) notifyTransactionConfirmed(tx *thrylos.Transaction) {
	responseCh := make(chan shared.Response)
	shared.GetMessageBus().Publish(shared.Message{
		Type:       shared.ProcessBlock,
		Data:       tx,
		ResponseCh: responseCh,
	})
	// We don't wait for response as this is asynchronous notification
}

func (dm *DAGManager) AddTransaction(tx *thrylos.Transaction) error {
	respChan := make(chan error, 1)
	dm.processChan <- &txProcessRequest{
		tx:       tx,
		respChan: respChan,
	}

	return <-respChan
}

func (dm *DAGManager) selectTips() []*TransactionVertex {
	// Internal method - no message system needed
	tips := make([]*TransactionVertex, 0, MinReferences)
	if len(dm.tips) < MinReferences {
		for _, tip := range dm.tips {
			tips = append(tips, tip)
		}
		return tips
	}

	var candidates []*TransactionVertex
	for _, tip := range dm.tips {
		if time.Since(tip.Timestamp) < 500*time.Millisecond {
			candidates = append(candidates, tip)
		}
	}

	for i := 0; i < MinReferences && len(candidates) > 0; i++ {
		idx := rand.Intn(len(candidates))
		tips = append(tips, candidates[idx])
		candidates = append(candidates[:idx], candidates[idx+1:]...)
	}

	return tips
}

func (dm *DAGManager) notifyStateChange(vertex *TransactionVertex) {
	responseCh := make(chan shared.Response)
	shared.GetMessageBus().Publish(shared.Message{
		Type: shared.UpdateState,
		Data: shared.UpdateTransactionStateRequest{
			TransactionID: vertex.Transaction.GetId(),
			State:         "confirmed",
		},
		ResponseCh: responseCh,
	})
}

func (dm *DAGManager) notifyNodeOfConfirmation(tx *thrylos.Transaction) {
	responseCh := make(chan shared.Response)
	shared.GetMessageBus().Publish(shared.Message{
		Type:       shared.ProcessBlock,
		Data:       tx,
		ResponseCh: responseCh,
	})
	// Async notification to node
}

func (dm *DAGManager) GetConfirmationStatus(txID string) (bool, error) {
	dm.RLock()
	defer dm.RUnlock()

	if vertex, exists := dm.vertices[txID]; exists {
		return vertex.IsConfirmed, nil
	}
	return false, fmt.Errorf("transaction not found")
}
=======
// import (
// 	"fmt"
// 	"math/rand"
// 	"runtime"
// 	"sync"
// 	"time"

// 	thrylos "github.com/thrylos-labs/thrylos"
// )

// const (
// 	MaxReferences         = 3    // Maximum number of previous transactions a new transaction can reference
// 	MinReferences         = 2    // Minimum number of references required
// 	TipPoolSize           = 1000 // Maximum size of the tip pool
// 	ConfirmationThreshold = 5    // Number of subsequent references needed for confirmation
// 	AlphaMCMC             = 0.5  // Alpha parameter for MCMC tip selection
// )

// type DAGManager struct {
// 	vertices map[string]*TransactionVertex
// 	tips     map[string]*TransactionVertex
// 	sync.RWMutex
// 	node        *Node
// 	processChan chan *txProcessRequest
// 	workers     int
// }

// type txProcessRequest struct {
// 	tx       *thrylos.Transaction
// 	respChan chan error
// }

// func NewDAGManager(node *Node) *DAGManager {
// 	dm := &DAGManager{
// 		vertices:    make(map[string]*TransactionVertex),
// 		tips:        make(map[string]*TransactionVertex),
// 		node:        node,
// 		processChan: make(chan *txProcessRequest, 1000),
// 	}

// 	// Start minimal number of workers
// 	for i := 0; i < runtime.NumCPU(); i++ {
// 		go dm.processWorker()
// 	}

// 	return dm
// }

// func (dm *DAGManager) processWorker() {
// 	for req := range dm.processChan {
// 		req.respChan <- dm.processTransaction(req.tx)
// 	}
// }

// func (dm *DAGManager) processTransaction(tx *thrylos.Transaction) error {
// 	dm.Lock()
// 	defer dm.Unlock()

// 	txID := tx.GetId()
// 	if _, exists := dm.vertices[txID]; exists {
// 		return fmt.Errorf("transaction already exists in DAG")
// 	}

// 	vertex := &TransactionVertex{
// 		Transaction:  tx,
// 		References:   make([]string, 0, MinReferences),
// 		ReferencedBy: make([]string, 0),
// 		Timestamp:    time.Now(),
// 		Score:        1.0,
// 	}

// 	// Fast tip selection with pre-allocated slice
// 	tips := make([]*TransactionVertex, 0, MinReferences)
// 	for _, tip := range dm.tips {
// 		if time.Since(tip.Timestamp) < 100*time.Millisecond {
// 			tips = append(tips, tip)
// 			if len(tips) == MinReferences {
// 				break
// 			}
// 		}
// 	}

// 	// Add references
// 	for _, tip := range tips {
// 		vertex.References = append(vertex.References, tip.Transaction.GetId())
// 		tip.ReferencedBy = append(tip.ReferencedBy, txID)

// 		// Check if this reference confirms the tip
// 		if len(tip.ReferencedBy) >= ConfirmationThreshold {
// 			tip.IsConfirmed = true
// 			statusIface, _ := dm.node.txStatusMap.LoadOrStore(tip.Transaction.GetId(), &TransactionStatus{})
// 			tipStatus := statusIface.(*TransactionStatus)

// 			tipStatus.Lock()
// 			if !tipStatus.ConfirmedByDAG {
// 				tipStatus.ConfirmedByDAG = true
// 				if tipStatus.ProcessedByModern {
// 					go dm.node.handleProcessedTransaction(tip.Transaction)
// 				}
// 			}
// 			tipStatus.Unlock()
// 		}

// 		delete(dm.tips, tip.Transaction.GetId())
// 	}

// 	dm.vertices[txID] = vertex
// 	dm.tips[txID] = vertex

// 	return nil
// }

// func (dm *DAGManager) AddTransaction(tx *thrylos.Transaction) error {
// 	respChan := make(chan error, 1)
// 	dm.processChan <- &txProcessRequest{
// 		tx:       tx,
// 		respChan: respChan,
// 	}

// 	return <-respChan
// }

// func (dm *DAGManager) selectTips() []*TransactionVertex {
// 	tips := make([]*TransactionVertex, 0, MinReferences)
// 	if len(dm.tips) < MinReferences {
// 		for _, tip := range dm.tips {
// 			tips = append(tips, tip)
// 		}
// 		return tips
// 	}

// 	// Get recent tips
// 	var candidates []*TransactionVertex
// 	for _, tip := range dm.tips {
// 		if time.Since(tip.Timestamp) < 500*time.Millisecond {
// 			candidates = append(candidates, tip)
// 		}
// 	}

// 	// Select random tips from candidates
// 	for i := 0; i < MinReferences && len(candidates) > 0; i++ {
// 		idx := rand.Intn(len(candidates))
// 		tips = append(tips, candidates[idx])
// 		candidates = append(candidates[:idx], candidates[idx+1:]...)
// 	}

// 	return tips
// }

// func (dm *DAGManager) GetConfirmationStatus(txID string) (bool, error) {
// 	dm.RLock()
// 	defer dm.RUnlock()

// 	if vertex, exists := dm.vertices[txID]; exists {
// 		return vertex.IsConfirmed, nil
// 	}
// 	return false, fmt.Errorf("transaction not found")
// }

// type TransactionVertex struct {
// 	Transaction  *thrylos.Transaction
// 	References   []string
// 	ReferencedBy []string
// 	Score        float64
// 	IsConfirmed  bool
// 	Timestamp    time.Time
// }
>>>>>>> c5713f2e
<|MERGE_RESOLUTION|>--- conflicted
+++ resolved
@@ -1,239 +1,5 @@
 package processor
 
-<<<<<<< HEAD
-import (
-	"fmt"
-	"math/rand"
-	"runtime"
-	"sync"
-	"time"
-
-	thrylos "github.com/thrylos-labs/thrylos"
-	"github.com/thrylos-labs/thrylos/shared"
-)
-
-const (
-	MaxReferences         = 3    // Maximum number of previous transactions a new transaction can reference
-	MinReferences         = 2    // Minimum number of references required
-	TipPoolSize           = 1000 // Maximum size of the tip pool
-	ConfirmationThreshold = 5    // Number of subsequent references needed for confirmation
-	AlphaMCMC             = 0.5  // Alpha parameter for MCMC tip selection
-)
-
-type DAGManager struct {
-	vertices map[string]*TransactionVertex
-	tips     map[string]*TransactionVertex
-	sync.RWMutex
-	processChan chan *txProcessRequest
-	workers     int
-	msgCh       chan shared.Message // Channel for receiving messages
-
-}
-
-type TransactionVertex struct {
-	Transaction  *thrylos.Transaction
-	References   []string
-	ReferencedBy []string
-	Score        float64
-	IsConfirmed  bool
-	Timestamp    time.Time
-}
-
-type txProcessRequest struct {
-	tx       *thrylos.Transaction
-	respChan chan error
-}
-
-func NewDAGManager() *DAGManager {
-	dm := &DAGManager{
-		vertices:    make(map[string]*TransactionVertex),
-		tips:        make(map[string]*TransactionVertex),
-		processChan: make(chan *txProcessRequest, 1000),
-		msgCh:       make(chan shared.Message, 100),
-	}
-
-	// Subscribe to relevant message types
-	messageBus := shared.GetMessageBus()
-	messageBus.Subscribe(shared.ValidateDAGTx, dm.msgCh)
-	messageBus.Subscribe(shared.UpdateDAGState, dm.msgCh)
-	messageBus.Subscribe(shared.GetDAGTips, dm.msgCh)
-
-	// Start message handler
-	go dm.handleMessages()
-
-	// Start minimal number of workers
-	for i := 0; i < runtime.NumCPU(); i++ {
-		go dm.processWorker()
-	}
-
-	return dm
-}
-
-func (dm *DAGManager) handleMessages() {
-	for msg := range dm.msgCh {
-		switch msg.Type {
-		case shared.ValidateDAGTx:
-			dm.handleValidateTransaction(msg)
-		case shared.UpdateDAGState:
-			dm.handleUpdateState(msg)
-		case shared.GetDAGTips:
-			dm.handleGetTips(msg)
-		}
-	}
-}
-
-func (dm *DAGManager) handleGetTips(msg shared.Message) {
-	dm.RLock()
-	tips := make([]string, 0, len(dm.tips))
-	for tipID := range dm.tips {
-		tips = append(tips, tipID)
-	}
-	dm.RUnlock()
-
-	msg.ResponseCh <- shared.Response{Data: tips}
-}
-
-func (dm *DAGManager) handleValidateTransaction(msg shared.Message) {
-	tx := msg.Data.(*thrylos.Transaction)
-	err := dm.AddTransaction(tx)
-	msg.ResponseCh <- shared.Response{Error: err}
-}
-
-func (dm *DAGManager) processWorker() {
-	for req := range dm.processChan {
-		req.respChan <- dm.processTransaction(req.tx)
-	}
-}
-
-func (dm *DAGManager) handleUpdateState(msg shared.Message) {
-	req := msg.Data.(shared.UpdateTransactionStateRequest) // Match the type we're sending
-	dm.Lock()
-	if vertex, exists := dm.vertices[req.TransactionID]; exists {
-		vertex.IsConfirmed = true
-		// Only notify if state actually changed
-		if req.State == "confirmed" && !vertex.IsConfirmed {
-			dm.notifyStateChange(vertex)
-		}
-	}
-	dm.Unlock()
-	msg.ResponseCh <- shared.Response{}
-}
-
-func (dm *DAGManager) processTransaction(tx *thrylos.Transaction) error {
-	dm.Lock()
-	defer dm.Unlock()
-
-	txID := tx.GetId()
-	if _, exists := dm.vertices[txID]; exists {
-		return fmt.Errorf("transaction already exists in DAG")
-	}
-
-	vertex := &TransactionVertex{
-		Transaction:  tx,
-		References:   make([]string, 0, MinReferences),
-		ReferencedBy: make([]string, 0),
-		Timestamp:    time.Now(),
-		Score:        1.0,
-	}
-
-	tips := dm.selectTips()
-	for _, tip := range tips {
-		vertex.References = append(vertex.References, tip.Transaction.GetId())
-		tip.ReferencedBy = append(tip.ReferencedBy, txID)
-
-		if len(tip.ReferencedBy) >= ConfirmationThreshold {
-			tip.IsConfirmed = true
-			// Only use message system when communicating with node
-			dm.notifyNodeOfConfirmation(tip.Transaction)
-		}
-
-		delete(dm.tips, tip.Transaction.GetId())
-	}
-
-	dm.vertices[txID] = vertex
-	dm.tips[txID] = vertex
-
-	return nil
-}
-
-func (dm *DAGManager) notifyTransactionConfirmed(tx *thrylos.Transaction) {
-	responseCh := make(chan shared.Response)
-	shared.GetMessageBus().Publish(shared.Message{
-		Type:       shared.ProcessBlock,
-		Data:       tx,
-		ResponseCh: responseCh,
-	})
-	// We don't wait for response as this is asynchronous notification
-}
-
-func (dm *DAGManager) AddTransaction(tx *thrylos.Transaction) error {
-	respChan := make(chan error, 1)
-	dm.processChan <- &txProcessRequest{
-		tx:       tx,
-		respChan: respChan,
-	}
-
-	return <-respChan
-}
-
-func (dm *DAGManager) selectTips() []*TransactionVertex {
-	// Internal method - no message system needed
-	tips := make([]*TransactionVertex, 0, MinReferences)
-	if len(dm.tips) < MinReferences {
-		for _, tip := range dm.tips {
-			tips = append(tips, tip)
-		}
-		return tips
-	}
-
-	var candidates []*TransactionVertex
-	for _, tip := range dm.tips {
-		if time.Since(tip.Timestamp) < 500*time.Millisecond {
-			candidates = append(candidates, tip)
-		}
-	}
-
-	for i := 0; i < MinReferences && len(candidates) > 0; i++ {
-		idx := rand.Intn(len(candidates))
-		tips = append(tips, candidates[idx])
-		candidates = append(candidates[:idx], candidates[idx+1:]...)
-	}
-
-	return tips
-}
-
-func (dm *DAGManager) notifyStateChange(vertex *TransactionVertex) {
-	responseCh := make(chan shared.Response)
-	shared.GetMessageBus().Publish(shared.Message{
-		Type: shared.UpdateState,
-		Data: shared.UpdateTransactionStateRequest{
-			TransactionID: vertex.Transaction.GetId(),
-			State:         "confirmed",
-		},
-		ResponseCh: responseCh,
-	})
-}
-
-func (dm *DAGManager) notifyNodeOfConfirmation(tx *thrylos.Transaction) {
-	responseCh := make(chan shared.Response)
-	shared.GetMessageBus().Publish(shared.Message{
-		Type:       shared.ProcessBlock,
-		Data:       tx,
-		ResponseCh: responseCh,
-	})
-	// Async notification to node
-}
-
-func (dm *DAGManager) GetConfirmationStatus(txID string) (bool, error) {
-	dm.RLock()
-	defer dm.RUnlock()
-
-	if vertex, exists := dm.vertices[txID]; exists {
-		return vertex.IsConfirmed, nil
-	}
-	return false, fmt.Errorf("transaction not found")
-}
-=======
 // import (
 // 	"fmt"
 // 	"math/rand"
@@ -241,7 +7,8 @@
 // 	"sync"
 // 	"time"
 
-// 	thrylos "github.com/thrylos-labs/thrylos"
+// thrylos "github.com/thrylos-labs/thrylos"
+// "github.com/thrylos-labs/thrylos/shared"
 // )
 
 // const (
@@ -256,141 +23,10 @@
 // 	vertices map[string]*TransactionVertex
 // 	tips     map[string]*TransactionVertex
 // 	sync.RWMutex
-// 	node        *Node
 // 	processChan chan *txProcessRequest
 // 	workers     int
-// }
-
-// type txProcessRequest struct {
-// 	tx       *thrylos.Transaction
-// 	respChan chan error
-// }
-
-// func NewDAGManager(node *Node) *DAGManager {
-// 	dm := &DAGManager{
-// 		vertices:    make(map[string]*TransactionVertex),
-// 		tips:        make(map[string]*TransactionVertex),
-// 		node:        node,
-// 		processChan: make(chan *txProcessRequest, 1000),
-// 	}
-
-// 	// Start minimal number of workers
-// 	for i := 0; i < runtime.NumCPU(); i++ {
-// 		go dm.processWorker()
-// 	}
-
-// 	return dm
-// }
-
-// func (dm *DAGManager) processWorker() {
-// 	for req := range dm.processChan {
-// 		req.respChan <- dm.processTransaction(req.tx)
-// 	}
-// }
-
-// func (dm *DAGManager) processTransaction(tx *thrylos.Transaction) error {
-// 	dm.Lock()
-// 	defer dm.Unlock()
-
-// 	txID := tx.GetId()
-// 	if _, exists := dm.vertices[txID]; exists {
-// 		return fmt.Errorf("transaction already exists in DAG")
-// 	}
-
-// 	vertex := &TransactionVertex{
-// 		Transaction:  tx,
-// 		References:   make([]string, 0, MinReferences),
-// 		ReferencedBy: make([]string, 0),
-// 		Timestamp:    time.Now(),
-// 		Score:        1.0,
-// 	}
-
-// 	// Fast tip selection with pre-allocated slice
-// 	tips := make([]*TransactionVertex, 0, MinReferences)
-// 	for _, tip := range dm.tips {
-// 		if time.Since(tip.Timestamp) < 100*time.Millisecond {
-// 			tips = append(tips, tip)
-// 			if len(tips) == MinReferences {
-// 				break
-// 			}
-// 		}
-// 	}
-
-// 	// Add references
-// 	for _, tip := range tips {
-// 		vertex.References = append(vertex.References, tip.Transaction.GetId())
-// 		tip.ReferencedBy = append(tip.ReferencedBy, txID)
-
-// 		// Check if this reference confirms the tip
-// 		if len(tip.ReferencedBy) >= ConfirmationThreshold {
-// 			tip.IsConfirmed = true
-// 			statusIface, _ := dm.node.txStatusMap.LoadOrStore(tip.Transaction.GetId(), &TransactionStatus{})
-// 			tipStatus := statusIface.(*TransactionStatus)
-
-// 			tipStatus.Lock()
-// 			if !tipStatus.ConfirmedByDAG {
-// 				tipStatus.ConfirmedByDAG = true
-// 				if tipStatus.ProcessedByModern {
-// 					go dm.node.handleProcessedTransaction(tip.Transaction)
-// 				}
-// 			}
-// 			tipStatus.Unlock()
-// 		}
-
-// 		delete(dm.tips, tip.Transaction.GetId())
-// 	}
-
-// 	dm.vertices[txID] = vertex
-// 	dm.tips[txID] = vertex
-
-// 	return nil
-// }
-
-// func (dm *DAGManager) AddTransaction(tx *thrylos.Transaction) error {
-// 	respChan := make(chan error, 1)
-// 	dm.processChan <- &txProcessRequest{
-// 		tx:       tx,
-// 		respChan: respChan,
-// 	}
-
-// 	return <-respChan
-// }
-
-// func (dm *DAGManager) selectTips() []*TransactionVertex {
-// 	tips := make([]*TransactionVertex, 0, MinReferences)
-// 	if len(dm.tips) < MinReferences {
-// 		for _, tip := range dm.tips {
-// 			tips = append(tips, tip)
-// 		}
-// 		return tips
-// 	}
-
-// 	// Get recent tips
-// 	var candidates []*TransactionVertex
-// 	for _, tip := range dm.tips {
-// 		if time.Since(tip.Timestamp) < 500*time.Millisecond {
-// 			candidates = append(candidates, tip)
-// 		}
-// 	}
-
-// 	// Select random tips from candidates
-// 	for i := 0; i < MinReferences && len(candidates) > 0; i++ {
-// 		idx := rand.Intn(len(candidates))
-// 		tips = append(tips, candidates[idx])
-// 		candidates = append(candidates[:idx], candidates[idx+1:]...)
-// 	}
-
-// 	return tips
-// }
-
-// func (dm *DAGManager) GetConfirmationStatus(txID string) (bool, error) {
-// 	dm.RLock()
-// 	defer dm.RUnlock()
-
-// 	if vertex, exists := dm.vertices[txID]; exists {
-// 		return vertex.IsConfirmed, nil
-// 	}
-// 	return false, fmt.Errorf("transaction not found")
+// 	msgCh       chan shared.Message // Channel for receiving messages
+
 // }
 
 // type TransactionVertex struct {
@@ -401,4 +37,198 @@
 // 	IsConfirmed  bool
 // 	Timestamp    time.Time
 // }
->>>>>>> c5713f2e
+
+// type txProcessRequest struct {
+// 	tx       *thrylos.Transaction
+// 	respChan chan error
+// }
+
+// func NewDAGManager() *DAGManager {
+// 	dm := &DAGManager{
+// 		vertices:    make(map[string]*TransactionVertex),
+// 		tips:        make(map[string]*TransactionVertex),
+// 		processChan: make(chan *txProcessRequest, 1000),
+// 		msgCh:       make(chan shared.Message, 100),
+// 	}
+
+// 	// Subscribe to relevant message types
+// 	messageBus := shared.GetMessageBus()
+// 	messageBus.Subscribe(shared.ValidateDAGTx, dm.msgCh)
+// 	messageBus.Subscribe(shared.UpdateDAGState, dm.msgCh)
+// 	messageBus.Subscribe(shared.GetDAGTips, dm.msgCh)
+
+// 	// Start message handler
+// 	go dm.handleMessages()
+
+// 	// Start minimal number of workers
+// 	for i := 0; i < runtime.NumCPU(); i++ {
+// 		go dm.processWorker()
+// 	}
+
+// 	return dm
+// }
+
+// func (dm *DAGManager) handleMessages() {
+// 	for msg := range dm.msgCh {
+// 		switch msg.Type {
+// 		case shared.ValidateDAGTx:
+// 			dm.handleValidateTransaction(msg)
+// 		case shared.UpdateDAGState:
+// 			dm.handleUpdateState(msg)
+// 		case shared.GetDAGTips:
+// 			dm.handleGetTips(msg)
+// 		}
+// 	}
+// }
+
+// func (dm *DAGManager) handleGetTips(msg shared.Message) {
+// 	dm.RLock()
+// 	tips := make([]string, 0, len(dm.tips))
+// 	for tipID := range dm.tips {
+// 		tips = append(tips, tipID)
+// 	}
+// 	dm.RUnlock()
+
+// 	msg.ResponseCh <- shared.Response{Data: tips}
+// }
+
+// func (dm *DAGManager) handleValidateTransaction(msg shared.Message) {
+// 	tx := msg.Data.(*thrylos.Transaction)
+// 	err := dm.AddTransaction(tx)
+// 	msg.ResponseCh <- shared.Response{Error: err}
+// }
+
+// func (dm *DAGManager) processWorker() {
+// 	for req := range dm.processChan {
+// 		req.respChan <- dm.processTransaction(req.tx)
+// 	}
+// }
+
+// func (dm *DAGManager) handleUpdateState(msg shared.Message) {
+// 	req := msg.Data.(shared.UpdateTransactionStateRequest) // Match the type we're sending
+// 	dm.Lock()
+// 	if vertex, exists := dm.vertices[req.TransactionID]; exists {
+// 		vertex.IsConfirmed = true
+// 		// Only notify if state actually changed
+// 		if req.State == "confirmed" && !vertex.IsConfirmed {
+// 			dm.notifyStateChange(vertex)
+// 		}
+// 	}
+// 	dm.Unlock()
+// 	msg.ResponseCh <- shared.Response{}
+// }
+
+// func (dm *DAGManager) processTransaction(tx *thrylos.Transaction) error {
+// 	dm.Lock()
+// 	defer dm.Unlock()
+
+// 	txID := tx.GetId()
+// 	if _, exists := dm.vertices[txID]; exists {
+// 		return fmt.Errorf("transaction already exists in DAG")
+// 	}
+
+// 	vertex := &TransactionVertex{
+// 		Transaction:  tx,
+// 		References:   make([]string, 0, MinReferences),
+// 		ReferencedBy: make([]string, 0),
+// 		Timestamp:    time.Now(),
+// 		Score:        1.0,
+// 	}
+
+// 	tips := dm.selectTips()
+// 	for _, tip := range tips {
+// 		vertex.References = append(vertex.References, tip.Transaction.GetId())
+// 		tip.ReferencedBy = append(tip.ReferencedBy, txID)
+
+// 		if len(tip.ReferencedBy) >= ConfirmationThreshold {
+// 			tip.IsConfirmed = true
+// 			// Only use message system when communicating with node
+// 			dm.notifyNodeOfConfirmation(tip.Transaction)
+// 		}
+
+// 		delete(dm.tips, tip.Transaction.GetId())
+// 	}
+
+// 	dm.vertices[txID] = vertex
+// 	dm.tips[txID] = vertex
+
+// 	return nil
+// }
+
+// func (dm *DAGManager) notifyTransactionConfirmed(tx *thrylos.Transaction) {
+// 	responseCh := make(chan shared.Response)
+// 	shared.GetMessageBus().Publish(shared.Message{
+// 		Type:       shared.ProcessBlock,
+// 		Data:       tx,
+// 		ResponseCh: responseCh,
+// 	})
+// We don't wait for response as this is asynchronous notification
+// }
+
+// func (dm *DAGManager) AddTransaction(tx *thrylos.Transaction) error {
+// 	respChan := make(chan error, 1)
+// 	dm.processChan <- &txProcessRequest{
+// 		tx:       tx,
+// 		respChan: respChan,
+// 	}
+
+// 	return <-respChan
+// }
+
+// func (dm *DAGManager) selectTips() []*TransactionVertex {
+// 	// Internal method - no message system needed
+// 	tips := make([]*TransactionVertex, 0, MinReferences)
+// 	if len(dm.tips) < MinReferences {
+// 		for _, tip := range dm.tips {
+// 			tips = append(tips, tip)
+// 		}
+// 		return tips
+// 	}
+
+// 	var candidates []*TransactionVertex
+// 	for _, tip := range dm.tips {
+// 		if time.Since(tip.Timestamp) < 500*time.Millisecond {
+// 			candidates = append(candidates, tip)
+// 		}
+// 	}
+
+// 	for i := 0; i < MinReferences && len(candidates) > 0; i++ {
+// 		idx := rand.Intn(len(candidates))
+// 		tips = append(tips, candidates[idx])
+// 		candidates = append(candidates[:idx], candidates[idx+1:]...)
+// 	}
+
+// 	return tips
+// }
+
+// func (dm *DAGManager) notifyStateChange(vertex *TransactionVertex) {
+// 	responseCh := make(chan shared.Response)
+// 	shared.GetMessageBus().Publish(shared.Message{
+// 		Type: shared.UpdateState,
+// 		Data: shared.UpdateTransactionStateRequest{
+// 			TransactionID: vertex.Transaction.GetId(),
+// 			State:         "confirmed",
+// 		},
+// 		ResponseCh: responseCh,
+// 	})
+// }
+
+// func (dm *DAGManager) notifyNodeOfConfirmation(tx *thrylos.Transaction) {
+// 	responseCh := make(chan shared.Response)
+// 	shared.GetMessageBus().Publish(shared.Message{
+// 		Type:       shared.ProcessBlock,
+// 		Data:       tx,
+// 		ResponseCh: responseCh,
+// 	})
+// 	// Async notification to node
+// }
+
+// func (dm *DAGManager) GetConfirmationStatus(txID string) (bool, error) {
+// 	dm.RLock()
+// 	defer dm.RUnlock()
+
+// 	if vertex, exists := dm.vertices[txID]; exists {
+// 		return vertex.IsConfirmed, nil
+// 	}
+// 	return false, fmt.Errorf("transaction not found")
+// }