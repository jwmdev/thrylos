package processor

<<<<<<< HEAD
import (
	"sync"
)

// Gas fee constants
const (
	BaseGasFee = 1000  // Base fee in microTHRYLOS (0.001 THRYLOS)
	MaxGasFee  = 10000 // Maximum gas fee in microTHRYLOS (0.01 THRYLOS)
)

// Staking transaction types
const (
	TxTypeStake   = "stake"
	TxTypeUnstake = "unstake"
)

type TransactionStatus struct {
	ProcessedByModern bool
	ConfirmedByDAG    bool
	sync.Mutex
}
=======
// import (
// 	"encoding/base64"
// 	"encoding/hex"
// 	"fmt"
// 	"log"
// 	"regexp"
// 	"strings"
// 	"sync"

// 	thrylos "github.com/thrylos-labs/thrylos"
// 	"github.com/thrylos-labs/thrylos/core/balance"
// 	"github.com/thrylos-labs/thrylos/shared"
// )

// // Gas fee constants
// const (
// 	BaseGasFee = 1000  // Base fee in microTHRYLOS (0.001 THRYLOS)
// 	MaxGasFee  = 10000 // Maximum gas fee in microTHRYLOS (0.01 THRYLOS)
// )

// // Staking transaction types
// const (
// 	TxTypeStake   = "stake"
// 	TxTypeUnstake = "unstake"
// )

// type TransactionStatus struct {
// 	ProcessedByModern bool
// 	ConfirmedByDAG    bool
// 	sync.Mutex
// }
>>>>>>> c5713f2e

// func (n *Node) handleProcessedTransaction(tx *thrylos.Transaction) {
// 	txID := tx.GetId()
// 	log.Printf("Starting final processing for transaction %s", txID)

// 	// Get transaction status
// 	statusIface, exists := n.txStatusMap.Load(txID)
// 	if !exists {
// 		log.Printf("Warning: Transaction status not found for %s", txID)
// 		return
// 	}

// 	status := statusIface.(*TransactionStatus)
// 	status.Lock()
// 	defer status.Unlock()

// 	// Only process if both conditions are met
// 	if !status.ProcessedByModern || !status.ConfirmedByDAG {
// 		return
// 	}

// 	// Collect affected addresses
// 	addresses := make(map[string]bool)
// 	addresses[tx.Sender] = true
// 	for _, output := range tx.Outputs {
// 		addresses[output.OwnerAddress] = true
// 	}

// 	// Queue balance updates with retries
// 	for address := range addresses {
// 		// Use the existing queue channel
// 		n.balanceUpdateQueue.queue <- balance.BalanceUpdateRequest{
// 			Address: address,
// 			Retries: 5, // Use same retry count as UpdateBalanceAsync
// 		}
// 	}

// 	// Clear transaction status after queuing updates
// 	n.txStatusMap.Delete(txID)
// 	log.Printf("Completed processing transaction %s", txID)
// }

// // HasTransaction checks whether a transaction with the specified ID exists in the node's pool of pending transactions.
// func (node *Node) HasTransaction(txID string) bool {
// 	for _, tx := range node.PendingTransactions {
// 		if tx.GetId() == txID {
// 			return true
// 		}
// 	}
// 	return false
// }

// // Transaction verification and processing
// func (node *Node) VerifyAndProcessTransaction(tx *thrylos.Transaction) error {
// 	// Check if this is a staking transaction
// 	if isStakingTransaction(tx) {
// 		return node.processStakingTransaction(tx)
// 	}

// 	if len(tx.Inputs) == 0 {
// 		return fmt.Errorf("transaction has no inputs")
// 	}

// 	senderAddress := tx.Sender
// 	if senderAddress == "" {
// 		log.Printf("Transaction with empty sender address: %+v", tx)
// 		return fmt.Errorf("sender address is empty")
// 	}

// 	if !regexp.MustCompile(`^[0-9a-fA-F]{64}$`).MatchString(senderAddress) {
// 		log.Printf("Invalid sender address format: %s", senderAddress)
// 		return fmt.Errorf("invalid sender address format: %s", senderAddress)
// 	}

// 	log.Printf("VerifyAndProcessTransaction: Verifying transaction for sender address: %s", senderAddress)

// 	senderMLDSAPublicKey, err := node.Blockchain.RetrievePublicKey(senderAddress)
// 	if err != nil {
// 		log.Printf("VerifyAndProcessTransaction: Failed to retrieve or validate MLDSA public key for address %s: %v", senderAddress, err)
// 		return fmt.Errorf("failed to retrieve or validate MLDSA public key: %v", err)
// 	}

// 	if err := shared.VerifyTransactionSignature(tx, senderMLDSAPublicKey); err != nil {
// 		return fmt.Errorf("transaction signature verification failed: %v", err)
// 	}

// 	return nil
// }

// // In transaction processor code
// func (node *Node) processStakingTransaction(tx *thrylos.Transaction) error {
// 	txType := getStakingTransactionType(tx)
// 	log.Printf("Processing %s transaction: %s", txType, tx.Id)

// 	switch txType {
// 	case TxTypeStake:
// 		if tx.Outputs[0].OwnerAddress != "staking_pool" {
// 			return fmt.Errorf("invalid staking transaction: incorrect recipient")
// 		}

// 		// Only update the staking service state
// 		// Database transaction will be handled by the normal transaction flow
// 		stake := &Stake{
// 			UserAddress:         tx.Sender,
// 			Amount:              tx.Outputs[0].Amount,
// 			StartTime:           tx.Timestamp,
// 			LastStakeUpdateTime: tx.Timestamp,
// 			IsActive:            true,
// 			ValidatorRole:       true,
// 		}

// 		// Update staking service state
// 		node.stakingService.stakes[tx.Sender] = stake
// 		node.stakingService.pool.TotalStaked += tx.Outputs[0].Amount

// 	case TxTypeUnstake:
// 		if tx.Sender != "staking_pool" {
// 			return fmt.Errorf("invalid unstaking transaction: incorrect sender")
// 		}

// 		stakeholder := tx.Outputs[0].OwnerAddress
// 		unstakeAmount := tx.Outputs[0].Amount

// 		// Verify stake exists in staking service
// 		if stake := node.stakingService.stakes[stakeholder]; stake != nil {
// 			if stake.Amount < unstakeAmount {
// 				return fmt.Errorf("insufficient stake for unstaking")
// 			}

// 			// Update stake record
// 			stake.Amount -= unstakeAmount
// 			stake.LastStakeUpdateTime = tx.Timestamp
// 			if stake.Amount == 0 {
// 				stake.IsActive = false
// 			}
// 			node.stakingService.pool.TotalStaked -= unstakeAmount
// 		} else {
// 			return fmt.Errorf("no active stake found for %s", stakeholder)
// 		}

// 	default:
// 		return fmt.Errorf("unknown staking transaction type: %s", txType)
// 	}

// 	log.Printf("Successfully processed %s transaction: %s", txType, tx.Id)
// 	return nil
// }

// func isStakingTransaction(tx *thrylos.Transaction) bool {
// 	return strings.HasPrefix(tx.Id, "stake-") || strings.HasPrefix(tx.Id, "unstake-")
// }

// func getStakingTransactionType(tx *thrylos.Transaction) string {
// 	if strings.HasPrefix(tx.Id, "stake-") {
// 		return TxTypeStake
// 	}
// 	if strings.HasPrefix(tx.Id, "unstake-") {
// 		return TxTypeUnstake
// 	}
// 	return "unknown"
// }

// // Transaction input collection
// func (node *Node) CollectInputsForTransaction(amount int64, senderAddress string) (inputs []shared.UTXO, change int64, err error) {
// 	var collectedAmount int64
// 	var collectedInputs []shared.UTXO

// 	utxos, err := node.Blockchain.GetUTXOsForAddress(senderAddress)
// 	if err != nil {
// 		return nil, 0, err
// 	}

// 	for _, utxo := range utxos {
// 		if collectedAmount >= amount {
// 			break
// 		}
// 		collectedAmount += utxo.Amount
// 		collectedInputs = append(collectedInputs, utxo)
// 	}

// 	if collectedAmount < amount {
// 		return nil, 0, fmt.Errorf("not enough funds available")
// 	}

// 	change = collectedAmount - amount
// 	return collectedInputs, change, nil
// }

// // Gas calculation
// func CalculateGas(dataSize int, balance int64) int {
// 	gasFee := BaseGasFee
// 	additionalFee := (dataSize / 1000) * 100
// 	gasFee += additionalFee

// 	if gasFee > MaxGasFee {
// 		gasFee = MaxGasFee
// 	}

// 	return gasFee
// }

// // Transaction validation
// func (n *Node) validateTransactionAddresses(tx *shared.Transaction) error {
// 	_, err := n.Database.RetrievePublicKeyFromAddress(tx.Sender)
// 	if err != nil {
// 		log.Printf("Invalid sender address %s: %v", tx.Sender, err)
// 		return fmt.Errorf("invalid sender address: %v", err)
// 	}

// 	for _, output := range tx.Outputs {
// 		_, err := n.Database.RetrievePublicKeyFromAddress(output.OwnerAddress)
// 		if err != nil {
// 			log.Printf("Invalid output address %s: %v", output.OwnerAddress, err)
// 			return fmt.Errorf("invalid output address %s: %v", output.OwnerAddress, err)
// 		}
// 	}

// 	return nil
// }

// // Transaction conversion utilities
// func ConvertThrylosToProtoTransaction(thrylosTx *thrylos.Transaction) *thrylos.Transaction {
// 	return thrylosTx
// }

// func ThrylosToShared(tx *thrylos.Transaction) *shared.Transaction {
// 	if tx == nil {
// 		return nil
// 	}

// 	// Convert signature to base64 if it exists
// 	var signatureBase64 string
// 	if tx.GetSignature() != nil {
// 		signatureBase64 = base64.StdEncoding.EncodeToString(tx.GetSignature())
// 	}

// 	// Convert BlockHash to string if it exists
// 	var blockHashStr string
// 	if tx.GetBlockHash() != nil {
// 		blockHashStr = hex.EncodeToString(tx.GetBlockHash())
// 	}

// 	return &shared.Transaction{
// 		ID:               tx.GetId(),
// 		Timestamp:        tx.GetTimestamp(),
// 		Inputs:           ConvertProtoInputs(tx.GetInputs()),
// 		Outputs:          ConvertProtoOutputs(tx.GetOutputs()),
// 		EncryptedInputs:  tx.GetEncryptedInputs(),
// 		EncryptedOutputs: tx.GetEncryptedOutputs(),
// 		Signature:        signatureBase64,
// 		EncryptedAESKey:  tx.GetEncryptedAesKey(),
// 		PreviousTxIds:    tx.GetPreviousTxIds(),
// 		Sender:           tx.GetSender(),
// 		GasFee:           int(tx.GetGasfee()),
// 		SenderPublicKey:  tx.GetSenderPublicKey(),
// 		Status:           tx.GetStatus(),
// 		BlockHash:        blockHashStr,
// 		Salt:             tx.GetSalt(),
// 	}
// }

// func ConvertProtoInputs(inputs []*thrylos.UTXO) []shared.UTXO {
// 	sharedInputs := make([]shared.UTXO, len(inputs))
// 	for i, input := range inputs {
// 		if input != nil {
// 			sharedInputs[i] = shared.UTXO{
// 				TransactionID: input.GetTransactionId(),
// 				Index:         int(input.GetIndex()),
// 				OwnerAddress:  input.GetOwnerAddress(),
// 				Amount:        int64(input.GetAmount()),
// 			}
// 		}
// 	}
// 	return sharedInputs
// }

// func ConvertProtoOutputs(outputs []*thrylos.UTXO) []shared.UTXO {
// 	sharedOutputs := make([]shared.UTXO, len(outputs))
// 	for i, output := range outputs {
// 		if output != nil {
// 			sharedOutputs[i] = shared.UTXO{
// 				TransactionID: output.GetTransactionId(),
// 				Index:         int(output.GetIndex()),
// 				OwnerAddress:  output.GetOwnerAddress(),
// 				Amount:        int64(output.GetAmount()),
// 			}
// 		}
// 	}
// 	return sharedOutputs
// }

// const (
// 	// Transaction statuses
// 	TxStatusPending    = "pending"    // Transaction is in the pending pool
// 	TxStatusConfirmed  = "confirmed"  // Transaction is confirmed in a block
// 	TxStatusFailed     = "failed"     // Transaction failed to process
// 	TxStatusRejected   = "rejected"   // Transaction was rejected (invalid)
// 	TxStatusProcessing = "processing" // Transaction is being processed
// )

// // Then update the AddPendingTransaction function to use the constant:
// func (node *Node) AddPendingTransaction(tx *thrylos.Transaction) error {
// 	node.Blockchain.Mu.Lock()
// 	defer node.Blockchain.Mu.Unlock()

// 	if tx == nil {
// 		return fmt.Errorf("cannot add nil transaction")
// 	}

// 	log.Printf("=== Starting AddPendingTransaction ===")
// 	log.Printf("Transaction ID: %s", tx.Id)

// 	for _, pendingTx := range node.Blockchain.PendingTransactions {
// 		if pendingTx.Id == tx.Id {
// 			log.Printf("Warning: Transaction %s already exists in pending pool, skipping", tx.Id)
// 			return nil
// 		}
// 	}

// 	node.Blockchain.PendingTransactions = append(node.Blockchain.PendingTransactions, tx)
// 	pendingCount := len(node.Blockchain.PendingTransactions)

// 	// Use the constant instead of string literal
// 	if err := node.Blockchain.UpdateTransactionStatus(tx.Id, TxStatusPending, nil); err != nil {
// 		log.Printf("Warning: Error updating transaction status: %v", err)
// 	}

// 	if pendingCount == 1 {
// 		go node.TriggerBlockCreation()
// 	}

// 	log.Printf("Transaction %s successfully added to pending pool. Total pending: %d",
// 		tx.Id, pendingCount)

// 	balanceCache.Delete(tx.Sender)
// 	for _, output := range tx.Outputs {
// 		balanceCache.Delete(output.OwnerAddress)
// 	}

// 	return nil
// }

// func (node *Node) GetPendingTransactions() []*thrylos.Transaction {
// 	return node.PendingTransactions
// }

// func calculateTotalAmount(outputs []*thrylos.UTXO) int64 {
// 	var total int64
// 	for _, utxo := range outputs {
// 		total += int64(utxo.Amount)
// 	}
// 	return total
// }

// func (n *Node) updateBalances(tx *thrylos.Transaction) error {
// 	senderBalance, err := n.Blockchain.GetBalance(tx.Sender)
// 	if err != nil {
// 		return fmt.Errorf("failed to get sender balance: %v", err)
// 	}
// 	log.Printf("Updated sender (%s) balance: %d nanoTHRYLOS", tx.Sender, senderBalance)

// 	for _, output := range tx.Outputs {
// 		recipientBalance, err := n.Blockchain.GetBalance(output.OwnerAddress)
// 		if err != nil {
// 			return fmt.Errorf("failed to get recipient balance: %v", err)
// 		}
// 		log.Printf("Updated recipient (%s) balance: %d nanoTHRYLOS", output.OwnerAddress, recipientBalance)
// 	}

// 	return nil
// }

// // JSON conversion
// func ConvertJSONToProto(jsonTx thrylos.TransactionJSON) *thrylos.Transaction {
// 	tx := &thrylos.Transaction{
// 		Id:        jsonTx.ID,
// 		Timestamp: jsonTx.Timestamp,
// 		Signature: []byte(jsonTx.Signature),
// 	}

// 	for _, input := range jsonTx.Inputs {
// 		tx.Inputs = append(tx.Inputs, &thrylos.UTXO{
// 			TransactionId: input.TransactionID,
// 			Index:         input.Index,
// 			OwnerAddress:  input.OwnerAddress,
// 			Amount:        input.Amount,
// 		})
// 	}

// 	for _, output := range jsonTx.Outputs {
// 		tx.Outputs = append(tx.Outputs, &thrylos.UTXO{
// 			TransactionId: output.TransactionID,
// 			Index:         output.Index,
// 			OwnerAddress:  output.OwnerAddress,
// 			Amount:        output.Amount,
// 		})
// 	}

// 	return tx
// }<|MERGE_RESOLUTION|>--- conflicted
+++ resolved
@@ -1,6 +1,5 @@
 package processor
 
-<<<<<<< HEAD
 import (
 	"sync"
 )
@@ -22,40 +21,10 @@
 	ConfirmedByDAG    bool
 	sync.Mutex
 }
-=======
-// import (
-// 	"encoding/base64"
-// 	"encoding/hex"
-// 	"fmt"
-// 	"log"
-// 	"regexp"
-// 	"strings"
-// 	"sync"
-
-// 	thrylos "github.com/thrylos-labs/thrylos"
-// 	"github.com/thrylos-labs/thrylos/core/balance"
-// 	"github.com/thrylos-labs/thrylos/shared"
-// )
-
-// // Gas fee constants
-// const (
-// 	BaseGasFee = 1000  // Base fee in microTHRYLOS (0.001 THRYLOS)
-// 	MaxGasFee  = 10000 // Maximum gas fee in microTHRYLOS (0.01 THRYLOS)
-// )
-
-// // Staking transaction types
-// const (
-// 	TxTypeStake   = "stake"
-// 	TxTypeUnstake = "unstake"
-// )
-
-// type TransactionStatus struct {
-// 	ProcessedByModern bool
-// 	ConfirmedByDAG    bool
-// 	sync.Mutex
-// }
->>>>>>> c5713f2e
-
+
+// func (n *Node) handleProcessedTransaction(tx *thrylos.Transaction) {
+// 	txID := tx.GetId()
+// 	log.Printf("Starting final processing for transaction %s", txID)
 // func (n *Node) handleProcessedTransaction(tx *thrylos.Transaction) {
 // 	txID := tx.GetId()
 // 	log.Printf("Starting final processing for transaction %s", txID)
@@ -66,16 +35,35 @@
 // 		log.Printf("Warning: Transaction status not found for %s", txID)
 // 		return
 // 	}
+// 	// Get transaction status
+// 	statusIface, exists := n.txStatusMap.Load(txID)
+// 	if !exists {
+// 		log.Printf("Warning: Transaction status not found for %s", txID)
+// 		return
+// 	}
 
 // 	status := statusIface.(*TransactionStatus)
 // 	status.Lock()
 // 	defer status.Unlock()
+// 	status := statusIface.(*TransactionStatus)
+// 	status.Lock()
+// 	defer status.Unlock()
 
 // 	// Only process if both conditions are met
 // 	if !status.ProcessedByModern || !status.ConfirmedByDAG {
 // 		return
 // 	}
-
+// 	// Only process if both conditions are met
+// 	if !status.ProcessedByModern || !status.ConfirmedByDAG {
+// 		return
+// 	}
+
+// 	// Collect affected addresses
+// 	addresses := make(map[string]bool)
+// 	addresses[tx.Sender] = true
+// 	for _, output := range tx.Outputs {
+// 		addresses[output.OwnerAddress] = true
+// 	}
 // 	// Collect affected addresses
 // 	addresses := make(map[string]bool)
 // 	addresses[tx.Sender] = true
@@ -91,7 +79,19 @@
 // 			Retries: 5, // Use same retry count as UpdateBalanceAsync
 // 		}
 // 	}
-
+// 	// Queue balance updates with retries
+// 	for address := range addresses {
+// 		// Use the existing queue channel
+// 		n.balanceUpdateQueue.queue <- balance.BalanceUpdateRequest{
+// 			Address: address,
+// 			Retries: 5, // Use same retry count as UpdateBalanceAsync
+// 		}
+// 	}
+
+// 	// Clear transaction status after queuing updates
+// 	n.txStatusMap.Delete(txID)
+// 	log.Printf("Completed processing transaction %s", txID)
+// }
 // 	// Clear transaction status after queuing updates
 // 	n.txStatusMap.Delete(txID)
 // 	log.Printf("Completed processing transaction %s", txID)
@@ -106,6 +106,15 @@
 // 	}
 // 	return false
 // }
+// // HasTransaction checks whether a transaction with the specified ID exists in the node's pool of pending transactions.
+// func (node *Node) HasTransaction(txID string) bool {
+// 	for _, tx := range node.PendingTransactions {
+// 		if tx.GetId() == txID {
+// 			return true
+// 		}
+// 	}
+// 	return false
+// }
 
 // // Transaction verification and processing
 // func (node *Node) VerifyAndProcessTransaction(tx *thrylos.Transaction) error {
@@ -113,7 +122,16 @@
 // 	if isStakingTransaction(tx) {
 // 		return node.processStakingTransaction(tx)
 // 	}
-
+// // Transaction verification and processing
+// func (node *Node) VerifyAndProcessTransaction(tx *thrylos.Transaction) error {
+// 	// Check if this is a staking transaction
+// 	if isStakingTransaction(tx) {
+// 		return node.processStakingTransaction(tx)
+// 	}
+
+// 	if len(tx.Inputs) == 0 {
+// 		return fmt.Errorf("transaction has no inputs")
+// 	}
 // 	if len(tx.Inputs) == 0 {
 // 		return fmt.Errorf("transaction has no inputs")
 // 	}
@@ -123,12 +141,22 @@
 // 		log.Printf("Transaction with empty sender address: %+v", tx)
 // 		return fmt.Errorf("sender address is empty")
 // 	}
+// 	senderAddress := tx.Sender
+// 	if senderAddress == "" {
+// 		log.Printf("Transaction with empty sender address: %+v", tx)
+// 		return fmt.Errorf("sender address is empty")
+// 	}
 
 // 	if !regexp.MustCompile(`^[0-9a-fA-F]{64}$`).MatchString(senderAddress) {
 // 		log.Printf("Invalid sender address format: %s", senderAddress)
 // 		return fmt.Errorf("invalid sender address format: %s", senderAddress)
 // 	}
-
+// 	if !regexp.MustCompile(`^[0-9a-fA-F]{64}$`).MatchString(senderAddress) {
+// 		log.Printf("Invalid sender address format: %s", senderAddress)
+// 		return fmt.Errorf("invalid sender address format: %s", senderAddress)
+// 	}
+
+// 	log.Printf("VerifyAndProcessTransaction: Verifying transaction for sender address: %s", senderAddress)
 // 	log.Printf("VerifyAndProcessTransaction: Verifying transaction for sender address: %s", senderAddress)
 
 // 	senderMLDSAPublicKey, err := node.Blockchain.RetrievePublicKey(senderAddress)
@@ -136,7 +164,15 @@
 // 		log.Printf("VerifyAndProcessTransaction: Failed to retrieve or validate MLDSA public key for address %s: %v", senderAddress, err)
 // 		return fmt.Errorf("failed to retrieve or validate MLDSA public key: %v", err)
 // 	}
-
+// 	senderMLDSAPublicKey, err := node.Blockchain.RetrievePublicKey(senderAddress)
+// 	if err != nil {
+// 		log.Printf("VerifyAndProcessTransaction: Failed to retrieve or validate MLDSA public key for address %s: %v", senderAddress, err)
+// 		return fmt.Errorf("failed to retrieve or validate MLDSA public key: %v", err)
+// 	}
+
+// 	if err := shared.VerifyTransactionSignature(tx, senderMLDSAPublicKey); err != nil {
+// 		return fmt.Errorf("transaction signature verification failed: %v", err)
+// 	}
 // 	if err := shared.VerifyTransactionSignature(tx, senderMLDSAPublicKey); err != nil {
 // 		return fmt.Errorf("transaction signature verification failed: %v", err)
 // 	}
@@ -148,7 +184,16 @@
 // func (node *Node) processStakingTransaction(tx *thrylos.Transaction) error {
 // 	txType := getStakingTransactionType(tx)
 // 	log.Printf("Processing %s transaction: %s", txType, tx.Id)
-
+// // In transaction processor code
+// func (node *Node) processStakingTransaction(tx *thrylos.Transaction) error {
+// 	txType := getStakingTransactionType(tx)
+// 	log.Printf("Processing %s transaction: %s", txType, tx.Id)
+
+// 	switch txType {
+// 	case TxTypeStake:
+// 		if tx.Outputs[0].OwnerAddress != "staking_pool" {
+// 			return fmt.Errorf("invalid staking transaction: incorrect recipient")
+// 		}
 // 	switch txType {
 // 	case TxTypeStake:
 // 		if tx.Outputs[0].OwnerAddress != "staking_pool" {
@@ -165,19 +210,43 @@
 // 			IsActive:            true,
 // 			ValidatorRole:       true,
 // 		}
+// 		// Only update the staking service state
+// 		// Database transaction will be handled by the normal transaction flow
+// 		stake := &Stake{
+// 			UserAddress:         tx.Sender,
+// 			Amount:              tx.Outputs[0].Amount,
+// 			StartTime:           tx.Timestamp,
+// 			LastStakeUpdateTime: tx.Timestamp,
+// 			IsActive:            true,
+// 			ValidatorRole:       true,
+// 		}
 
 // 		// Update staking service state
 // 		node.stakingService.stakes[tx.Sender] = stake
 // 		node.stakingService.pool.TotalStaked += tx.Outputs[0].Amount
+// 		// Update staking service state
+// 		node.stakingService.stakes[tx.Sender] = stake
+// 		node.stakingService.pool.TotalStaked += tx.Outputs[0].Amount
 
 // 	case TxTypeUnstake:
 // 		if tx.Sender != "staking_pool" {
 // 			return fmt.Errorf("invalid unstaking transaction: incorrect sender")
 // 		}
+// 	case TxTypeUnstake:
+// 		if tx.Sender != "staking_pool" {
+// 			return fmt.Errorf("invalid unstaking transaction: incorrect sender")
+// 		}
 
 // 		stakeholder := tx.Outputs[0].OwnerAddress
 // 		unstakeAmount := tx.Outputs[0].Amount
-
+// 		stakeholder := tx.Outputs[0].OwnerAddress
+// 		unstakeAmount := tx.Outputs[0].Amount
+
+// 		// Verify stake exists in staking service
+// 		if stake := node.stakingService.stakes[stakeholder]; stake != nil {
+// 			if stake.Amount < unstakeAmount {
+// 				return fmt.Errorf("insufficient stake for unstaking")
+// 			}
 // 		// Verify stake exists in staking service
 // 		if stake := node.stakingService.stakes[stakeholder]; stake != nil {
 // 			if stake.Amount < unstakeAmount {
@@ -194,11 +263,27 @@
 // 		} else {
 // 			return fmt.Errorf("no active stake found for %s", stakeholder)
 // 		}
+// 			// Update stake record
+// 			stake.Amount -= unstakeAmount
+// 			stake.LastStakeUpdateTime = tx.Timestamp
+// 			if stake.Amount == 0 {
+// 				stake.IsActive = false
+// 			}
+// 			node.stakingService.pool.TotalStaked -= unstakeAmount
+// 		} else {
+// 			return fmt.Errorf("no active stake found for %s", stakeholder)
+// 		}
 
 // 	default:
 // 		return fmt.Errorf("unknown staking transaction type: %s", txType)
 // 	}
-
+// 	default:
+// 		return fmt.Errorf("unknown staking transaction type: %s", txType)
+// 	}
+
+// 	log.Printf("Successfully processed %s transaction: %s", txType, tx.Id)
+// 	return nil
+// }
 // 	log.Printf("Successfully processed %s transaction: %s", txType, tx.Id)
 // 	return nil
 // }
@@ -206,7 +291,19 @@
 // func isStakingTransaction(tx *thrylos.Transaction) bool {
 // 	return strings.HasPrefix(tx.Id, "stake-") || strings.HasPrefix(tx.Id, "unstake-")
 // }
-
+// func isStakingTransaction(tx *thrylos.Transaction) bool {
+// 	return strings.HasPrefix(tx.Id, "stake-") || strings.HasPrefix(tx.Id, "unstake-")
+// }
+
+// func getStakingTransactionType(tx *thrylos.Transaction) string {
+// 	if strings.HasPrefix(tx.Id, "stake-") {
+// 		return TxTypeStake
+// 	}
+// 	if strings.HasPrefix(tx.Id, "unstake-") {
+// 		return TxTypeUnstake
+// 	}
+// 	return "unknown"
+// }
 // func getStakingTransactionType(tx *thrylos.Transaction) string {
 // 	if strings.HasPrefix(tx.Id, "stake-") {
 // 		return TxTypeStake
@@ -221,11 +318,19 @@
 // func (node *Node) CollectInputsForTransaction(amount int64, senderAddress string) (inputs []shared.UTXO, change int64, err error) {
 // 	var collectedAmount int64
 // 	var collectedInputs []shared.UTXO
+// // Transaction input collection
+// func (node *Node) CollectInputsForTransaction(amount int64, senderAddress string) (inputs []shared.UTXO, change int64, err error) {
+// 	var collectedAmount int64
+// 	var collectedInputs []shared.UTXO
 
 // 	utxos, err := node.Blockchain.GetUTXOsForAddress(senderAddress)
 // 	if err != nil {
 // 		return nil, 0, err
 // 	}
+// 	utxos, err := node.Blockchain.GetUTXOsForAddress(senderAddress)
+// 	if err != nil {
+// 		return nil, 0, err
+// 	}
 
 // 	for _, utxo := range utxos {
 // 		if collectedAmount >= amount {
@@ -234,11 +339,24 @@
 // 		collectedAmount += utxo.Amount
 // 		collectedInputs = append(collectedInputs, utxo)
 // 	}
+// 	for _, utxo := range utxos {
+// 		if collectedAmount >= amount {
+// 			break
+// 		}
+// 		collectedAmount += utxo.Amount
+// 		collectedInputs = append(collectedInputs, utxo)
+// 	}
 
 // 	if collectedAmount < amount {
 // 		return nil, 0, fmt.Errorf("not enough funds available")
 // 	}
-
+// 	if collectedAmount < amount {
+// 		return nil, 0, fmt.Errorf("not enough funds available")
+// 	}
+
+// 	change = collectedAmount - amount
+// 	return collectedInputs, change, nil
+// }
 // 	change = collectedAmount - amount
 // 	return collectedInputs, change, nil
 // }
@@ -248,11 +366,21 @@
 // 	gasFee := BaseGasFee
 // 	additionalFee := (dataSize / 1000) * 100
 // 	gasFee += additionalFee
+// // Gas calculation
+// func CalculateGas(dataSize int, balance int64) int {
+// 	gasFee := BaseGasFee
+// 	additionalFee := (dataSize / 1000) * 100
+// 	gasFee += additionalFee
 
 // 	if gasFee > MaxGasFee {
 // 		gasFee = MaxGasFee
 // 	}
-
+// 	if gasFee > MaxGasFee {
+// 		gasFee = MaxGasFee
+// 	}
+
+// 	return gasFee
+// }
 // 	return gasFee
 // }
 
@@ -263,6 +391,13 @@
 // 		log.Printf("Invalid sender address %s: %v", tx.Sender, err)
 // 		return fmt.Errorf("invalid sender address: %v", err)
 // 	}
+// // Transaction validation
+// func (n *Node) validateTransactionAddresses(tx *shared.Transaction) error {
+// 	_, err := n.Database.RetrievePublicKeyFromAddress(tx.Sender)
+// 	if err != nil {
+// 		log.Printf("Invalid sender address %s: %v", tx.Sender, err)
+// 		return fmt.Errorf("invalid sender address: %v", err)
+// 	}
 
 // 	for _, output := range tx.Outputs {
 // 		_, err := n.Database.RetrievePublicKeyFromAddress(output.OwnerAddress)
@@ -271,7 +406,16 @@
 // 			return fmt.Errorf("invalid output address %s: %v", output.OwnerAddress, err)
 // 		}
 // 	}
-
+// 	for _, output := range tx.Outputs {
+// 		_, err := n.Database.RetrievePublicKeyFromAddress(output.OwnerAddress)
+// 		if err != nil {
+// 			log.Printf("Invalid output address %s: %v", output.OwnerAddress, err)
+// 			return fmt.Errorf("invalid output address %s: %v", output.OwnerAddress, err)
+// 		}
+// 	}
+
+// 	return nil
+// }
 // 	return nil
 // }
 
@@ -279,7 +423,15 @@
 // func ConvertThrylosToProtoTransaction(thrylosTx *thrylos.Transaction) *thrylos.Transaction {
 // 	return thrylosTx
 // }
-
+// // Transaction conversion utilities
+// func ConvertThrylosToProtoTransaction(thrylosTx *thrylos.Transaction) *thrylos.Transaction {
+// 	return thrylosTx
+// }
+
+// func ThrylosToShared(tx *thrylos.Transaction) *shared.Transaction {
+// 	if tx == nil {
+// 		return nil
+// 	}
 // func ThrylosToShared(tx *thrylos.Transaction) *shared.Transaction {
 // 	if tx == nil {
 // 		return nil
@@ -290,7 +442,17 @@
 // 	if tx.GetSignature() != nil {
 // 		signatureBase64 = base64.StdEncoding.EncodeToString(tx.GetSignature())
 // 	}
-
+// 	// Convert signature to base64 if it exists
+// 	var signatureBase64 string
+// 	if tx.GetSignature() != nil {
+// 		signatureBase64 = base64.StdEncoding.EncodeToString(tx.GetSignature())
+// 	}
+
+// 	// Convert BlockHash to string if it exists
+// 	var blockHashStr string
+// 	if tx.GetBlockHash() != nil {
+// 		blockHashStr = hex.EncodeToString(tx.GetBlockHash())
+// 	}
 // 	// Convert BlockHash to string if it exists
 // 	var blockHashStr string
 // 	if tx.GetBlockHash() != nil {
@@ -315,6 +477,24 @@
 // 		Salt:             tx.GetSalt(),
 // 	}
 // }
+// 	return &shared.Transaction{
+// 		ID:               tx.GetId(),
+// 		Timestamp:        tx.GetTimestamp(),
+// 		Inputs:           ConvertProtoInputs(tx.GetInputs()),
+// 		Outputs:          ConvertProtoOutputs(tx.GetOutputs()),
+// 		EncryptedInputs:  tx.GetEncryptedInputs(),
+// 		EncryptedOutputs: tx.GetEncryptedOutputs(),
+// 		Signature:        signatureBase64,
+// 		EncryptedAESKey:  tx.GetEncryptedAesKey(),
+// 		PreviousTxIds:    tx.GetPreviousTxIds(),
+// 		Sender:           tx.GetSender(),
+// 		GasFee:           int(tx.GetGasfee()),
+// 		SenderPublicKey:  tx.GetSenderPublicKey(),
+// 		Status:           tx.GetStatus(),
+// 		BlockHash:        blockHashStr,
+// 		Salt:             tx.GetSalt(),
+// 	}
+// }
 
 // func ConvertProtoInputs(inputs []*thrylos.UTXO) []shared.UTXO {
 // 	sharedInputs := make([]shared.UTXO, len(inputs))
@@ -330,6 +510,20 @@
 // 	}
 // 	return sharedInputs
 // }
+// func ConvertProtoInputs(inputs []*thrylos.UTXO) []shared.UTXO {
+// 	sharedInputs := make([]shared.UTXO, len(inputs))
+// 	for i, input := range inputs {
+// 		if input != nil {
+// 			sharedInputs[i] = shared.UTXO{
+// 				TransactionID: input.GetTransactionId(),
+// 				Index:         int(input.GetIndex()),
+// 				OwnerAddress:  input.GetOwnerAddress(),
+// 				Amount:        int64(input.GetAmount()),
+// 			}
+// 		}
+// 	}
+// 	return sharedInputs
+// }
 
 // func ConvertProtoOutputs(outputs []*thrylos.UTXO) []shared.UTXO {
 // 	sharedOutputs := make([]shared.UTXO, len(outputs))
@@ -345,6 +539,20 @@
 // 	}
 // 	return sharedOutputs
 // }
+// func ConvertProtoOutputs(outputs []*thrylos.UTXO) []shared.UTXO {
+// 	sharedOutputs := make([]shared.UTXO, len(outputs))
+// 	for i, output := range outputs {
+// 		if output != nil {
+// 			sharedOutputs[i] = shared.UTXO{
+// 				TransactionID: output.GetTransactionId(),
+// 				Index:         int(output.GetIndex()),
+// 				OwnerAddress:  output.GetOwnerAddress(),
+// 				Amount:        int64(output.GetAmount()),
+// 			}
+// 		}
+// 	}
+// 	return sharedOutputs
+// }
 
 // const (
 // 	// Transaction statuses
@@ -354,16 +562,33 @@
 // 	TxStatusRejected   = "rejected"   // Transaction was rejected (invalid)
 // 	TxStatusProcessing = "processing" // Transaction is being processed
 // )
+// const (
+// 	// Transaction statuses
+// 	TxStatusPending    = "pending"    // Transaction is in the pending pool
+// 	TxStatusConfirmed  = "confirmed"  // Transaction is confirmed in a block
+// 	TxStatusFailed     = "failed"     // Transaction failed to process
+// 	TxStatusRejected   = "rejected"   // Transaction was rejected (invalid)
+// 	TxStatusProcessing = "processing" // Transaction is being processed
+// )
 
 // // Then update the AddPendingTransaction function to use the constant:
 // func (node *Node) AddPendingTransaction(tx *thrylos.Transaction) error {
 // 	node.Blockchain.Mu.Lock()
 // 	defer node.Blockchain.Mu.Unlock()
+// // Then update the AddPendingTransaction function to use the constant:
+// func (node *Node) AddPendingTransaction(tx *thrylos.Transaction) error {
+// 	node.Blockchain.Mu.Lock()
+// 	defer node.Blockchain.Mu.Unlock()
 
 // 	if tx == nil {
 // 		return fmt.Errorf("cannot add nil transaction")
 // 	}
-
+// 	if tx == nil {
+// 		return fmt.Errorf("cannot add nil transaction")
+// 	}
+
+// 	log.Printf("=== Starting AddPendingTransaction ===")
+// 	log.Printf("Transaction ID: %s", tx.Id)
 // 	log.Printf("=== Starting AddPendingTransaction ===")
 // 	log.Printf("Transaction ID: %s", tx.Id)
 
@@ -373,7 +598,15 @@
 // 			return nil
 // 		}
 // 	}
-
+// 	for _, pendingTx := range node.Blockchain.PendingTransactions {
+// 		if pendingTx.Id == tx.Id {
+// 			log.Printf("Warning: Transaction %s already exists in pending pool, skipping", tx.Id)
+// 			return nil
+// 		}
+// 	}
+
+// 	node.Blockchain.PendingTransactions = append(node.Blockchain.PendingTransactions, tx)
+// 	pendingCount := len(node.Blockchain.PendingTransactions)
 // 	node.Blockchain.PendingTransactions = append(node.Blockchain.PendingTransactions, tx)
 // 	pendingCount := len(node.Blockchain.PendingTransactions)
 
@@ -381,11 +614,20 @@
 // 	if err := node.Blockchain.UpdateTransactionStatus(tx.Id, TxStatusPending, nil); err != nil {
 // 		log.Printf("Warning: Error updating transaction status: %v", err)
 // 	}
+// 	// Use the constant instead of string literal
+// 	if err := node.Blockchain.UpdateTransactionStatus(tx.Id, TxStatusPending, nil); err != nil {
+// 		log.Printf("Warning: Error updating transaction status: %v", err)
+// 	}
 
 // 	if pendingCount == 1 {
 // 		go node.TriggerBlockCreation()
 // 	}
-
+// 	if pendingCount == 1 {
+// 		go node.TriggerBlockCreation()
+// 	}
+
+// 	log.Printf("Transaction %s successfully added to pending pool. Total pending: %d",
+// 		tx.Id, pendingCount)
 // 	log.Printf("Transaction %s successfully added to pending pool. Total pending: %d",
 // 		tx.Id, pendingCount)
 
@@ -393,10 +635,19 @@
 // 	for _, output := range tx.Outputs {
 // 		balanceCache.Delete(output.OwnerAddress)
 // 	}
-
-// 	return nil
-// }
-
+// 	balanceCache.Delete(tx.Sender)
+// 	for _, output := range tx.Outputs {
+// 		balanceCache.Delete(output.OwnerAddress)
+// 	}
+
+// 	return nil
+// }
+// 	return nil
+// }
+
+// func (node *Node) GetPendingTransactions() []*thrylos.Transaction {
+// 	return node.PendingTransactions
+// }
 // func (node *Node) GetPendingTransactions() []*thrylos.Transaction {
 // 	return node.PendingTransactions
 // }
@@ -408,6 +659,13 @@
 // 	}
 // 	return total
 // }
+// func calculateTotalAmount(outputs []*thrylos.UTXO) int64 {
+// 	var total int64
+// 	for _, utxo := range outputs {
+// 		total += int64(utxo.Amount)
+// 	}
+// 	return total
+// }
 
 // func (n *Node) updateBalances(tx *thrylos.Transaction) error {
 // 	senderBalance, err := n.Blockchain.GetBalance(tx.Sender)
@@ -415,6 +673,12 @@
 // 		return fmt.Errorf("failed to get sender balance: %v", err)
 // 	}
 // 	log.Printf("Updated sender (%s) balance: %d nanoTHRYLOS", tx.Sender, senderBalance)
+// func (n *Node) updateBalances(tx *thrylos.Transaction) error {
+// 	senderBalance, err := n.Blockchain.GetBalance(tx.Sender)
+// 	if err != nil {
+// 		return fmt.Errorf("failed to get sender balance: %v", err)
+// 	}
+// 	log.Printf("Updated sender (%s) balance: %d nanoTHRYLOS", tx.Sender, senderBalance)
 
 // 	for _, output := range tx.Outputs {
 // 		recipientBalance, err := n.Blockchain.GetBalance(output.OwnerAddress)
@@ -423,10 +687,26 @@
 // 		}
 // 		log.Printf("Updated recipient (%s) balance: %d nanoTHRYLOS", output.OwnerAddress, recipientBalance)
 // 	}
-
-// 	return nil
-// }
-
+// 	for _, output := range tx.Outputs {
+// 		recipientBalance, err := n.Blockchain.GetBalance(output.OwnerAddress)
+// 		if err != nil {
+// 			return fmt.Errorf("failed to get recipient balance: %v", err)
+// 		}
+// 		log.Printf("Updated recipient (%s) balance: %d nanoTHRYLOS", output.OwnerAddress, recipientBalance)
+// 	}
+
+// 	return nil
+// }
+// 	return nil
+// }
+
+// // JSON conversion
+// func ConvertJSONToProto(jsonTx thrylos.TransactionJSON) *thrylos.Transaction {
+// 	tx := &thrylos.Transaction{
+// 		Id:        jsonTx.ID,
+// 		Timestamp: jsonTx.Timestamp,
+// 		Signature: []byte(jsonTx.Signature),
+// 	}
 // // JSON conversion
 // func ConvertJSONToProto(jsonTx thrylos.TransactionJSON) *thrylos.Transaction {
 // 	tx := &thrylos.Transaction{
@@ -443,6 +723,14 @@
 // 			Amount:        input.Amount,
 // 		})
 // 	}
+// 	for _, input := range jsonTx.Inputs {
+// 		tx.Inputs = append(tx.Inputs, &thrylos.UTXO{
+// 			TransactionId: input.TransactionID,
+// 			Index:         input.Index,
+// 			OwnerAddress:  input.OwnerAddress,
+// 			Amount:        input.Amount,
+// 		})
+// 	}
 
 // 	for _, output := range jsonTx.Outputs {
 // 		tx.Outputs = append(tx.Outputs, &thrylos.UTXO{
@@ -452,6 +740,16 @@
 // 			Amount:        output.Amount,
 // 		})
 // 	}
-
+// 	for _, output := range jsonTx.Outputs {
+// 		tx.Outputs = append(tx.Outputs, &thrylos.UTXO{
+// 			TransactionId: output.TransactionID,
+// 			Index:         output.Index,
+// 			OwnerAddress:  output.OwnerAddress,
+// 			Amount:        output.Amount,
+// 		})
+// 	}
+
+// 	return tx
+// }
 // 	return tx
 // }