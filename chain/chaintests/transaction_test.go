package chaintests

import (
	"crypto"
	"crypto/rand"
	"crypto/rsa"
	"crypto/sha256"
	"encoding/base64"
	"encoding/json"
	"testing"

	// ensure this import path is correct

	"github.com/cloudflare/circl/sign/mldsa/mldsa44"
	"github.com/thrylos-labs/thrylos/chain"
)

// Verifying with a Different Public Key Than the One Used for Signing

func TestSignatureVerificationWithDifferentPublicKey(t *testing.T) {
	privateKey, err := rsa.GenerateKey(rand.Reader, 2048)
	if err != nil {
		t.Fatalf("Error generating RSA key: %v", err)
	}
	differentPrivateKey, err := rsa.GenerateKey(rand.Reader, 2048)
	if err != nil {
		t.Fatalf("Error generating a different RSA key: %v", err)
	}

	// Use the public key from a different key pair for verification
	differentPublicKey := &differentPrivateKey.PublicKey

	serializedData := `{"ID":"tx1", ... }` // Simplified serialized data
	hashed := sha256.Sum256([]byte(serializedData))
	signature, err := rsa.SignPKCS1v15(rand.Reader, privateKey, crypto.SHA256, hashed[:])
	if err != nil {
		t.Fatalf("Error signing data: %v", err)
	}

	// Attempt to verify the signature with a different public key
	err = rsa.VerifyPKCS1v15(differentPublicKey, crypto.SHA256, hashed[:], signature)
	if err == nil {
		t.Errorf("Signature verification erroneously succeeded with a different public key")
	} else {
		t.Log("Correctly failed to verify signature with a different public key")
	}
}

// 2. Altering the Serialized Data After Signing but Before Verification
func TestSignatureVerificationWithAlteredData(t *testing.T) {
	privateKey, err := rsa.GenerateKey(rand.Reader, 2048)
	if err != nil {
		t.Fatalf("Error generating RSA key: %v", err)
	}
	publicKey := &privateKey.PublicKey

	serializedData := `{"ID":"tx1", ... }` // Original serialized data
	hashed := sha256.Sum256([]byte(serializedData))
	signature, err := rsa.SignPKCS1v15(rand.Reader, privateKey, crypto.SHA256, hashed[:])
	if err != nil {
		t.Fatalf("Error signing data: %v", err)
	}

	// Alter the serialized data
	alteredSerializedData := `{"ID":"tx1", "altered": true, ... }`
	alteredHashed := sha256.Sum256([]byte(alteredSerializedData))

	// Attempt to verify the signature with altered data
	err = rsa.VerifyPKCS1v15(publicKey, crypto.SHA256, alteredHashed[:], signature)
	if err == nil {
		t.Errorf("Signature verification erroneously succeeded with altered data")
	} else {
		t.Log("Correctly failed to verify signature with altered data")
	}
}

// 3. Testing with Invalid or Corrupted Signatures
func TestSignatureVerificationWithInvalidSignature(t *testing.T) {
	privateKey, err := rsa.GenerateKey(rand.Reader, 2048)
	if err != nil {
		t.Fatalf("Error generating RSA key: %v", err)
	}
	publicKey := &privateKey.PublicKey

	serializedData := `{"ID":"tx1", ... }` // Simplified serialized data
	hashed := sha256.Sum256([]byte(serializedData))

	// Generate a valid signature
	validSignature, err := rsa.SignPKCS1v15(rand.Reader, privateKey, crypto.SHA256, hashed[:])
	if err != nil {
		t.Fatalf("Error signing data: %v", err)
	}

	// Corrupt the signature by altering its contents
	invalidSignature := validSignature
	invalidSignature[0] ^= 0xFF // Flip bits in the first byte

	// Attempt to verify the signature with the corrupted data
	err = rsa.VerifyPKCS1v15(publicKey, crypto.SHA256, hashed[:], invalidSignature)
	if err == nil {
		t.Errorf("Signature verification erroneously succeeded with an invalid signature")
	} else {
		t.Log("Correctly failed to verify signature with an invalid signature")
	}
}

// setupBlockchain initializes a blockchain with predefined data for testing.

func TestSignatureVerificationSimplified(t *testing.T) {
	privateKey, err := rsa.GenerateKey(rand.Reader, 2048)
	if err != nil {
		t.Fatalf("Error generating keys: %v", err)
	}
	publicKey := &privateKey.PublicKey

	// Simulate transaction data
	data := "Test data"
	hashed := sha256.Sum256([]byte(data))

	// Sign the hashed data
	signature, err := rsa.SignPKCS1v15(rand.Reader, privateKey, crypto.SHA256, hashed[:])
	if err != nil {
		t.Fatalf("Error signing data: %v", err)
	}

	// Verify the signature
	if err := rsa.VerifyPKCS1v15(publicKey, crypto.SHA256, hashed[:], signature); err != nil {
		t.Errorf("Failed to verify signature: %v", err)
	} else {
		t.Log("Signature verification succeeded.")
	}
}

<<<<<<< HEAD
// func CreateMockTransactionsWithSigning(privateKey *rsa.PrivateKey) []shared.Transaction {
=======
// func CreateMockTransactionsWithSigning(privateKey *rsa.PrivateKey) []chain.Transaction {
>>>>>>> c5713f2e
// 	// Example: Creating a single mock transaction for simplicity.
// 	// In a real scenario, you might create several transactions based on your test requirements.

// 	// Mock transaction details.
// 	txID := "tx1"
<<<<<<< HEAD
// 	inputs := []shared.UTXO{
=======
// 	inputs := []chain.UTXO{
>>>>>>> c5713f2e
// 		{
// 			ID:            "utxo1",
// 			TransactionID: "tx0",
// 			Index:         0,
// 			OwnerAddress:  "Alice",
// 			Amount:        100,
// 		},
// 	}
<<<<<<< HEAD
// 	outputs := []shared.UTXO{
=======
// 	outputs := []chain.UTXO{
>>>>>>> c5713f2e
// 		{
// 			ID:            "utxo2",
// 			TransactionID: txID,
// 			Index:         0,
// 			OwnerAddress:  "Bob",
// 			Amount:        100,
// 		},
// 	}

// 	// Create a new transaction.
<<<<<<< HEAD
// 	tx := shared.Transaction{
=======
// 	tx := chain.Transaction{
>>>>>>> c5713f2e
// 		ID:        txID,
// 		Inputs:    inputs,
// 		Outputs:   outputs,
// 		Timestamp: time.Now().Unix(),
// 	}

// 	// Serialize the transaction without the signature for signing.
// 	txBytes, err := json.Marshal(tx)
// 	if err != nil {
// 		fmt.Printf("Error serializing transaction: %v\n", err)
// 		return nil // In real code, handle errors more gracefully.
// 	}

// 	// Sign the transaction.
// 	rawSignature, err := signTransactionData(txBytes, privateKey)
// 	if err != nil {
// 		fmt.Printf("Error signing transaction: %v\n", err)
// 		return nil // In real code, handle errors more gracefully.
// 	}

// 	// Encode the raw signature (byte slice) into a Base64 string.
// 	signature := base64.StdEncoding.EncodeToString([]byte(rawSignature))

// 	// Attach the signature to the transaction.
// 	tx.Signature = signature // The Signature field should be a string.

// 	// Return a slice containing the signed transaction.
<<<<<<< HEAD
// 	return []shared.Transaction{tx}
=======
// 	return []chain.Transaction{tx}
>>>>>>> c5713f2e
// }

// signTransactionData signs the transaction data with the provided RSA private key and returns the base64-encoded signature.
func signTransactionData(data []byte, privateKey *rsa.PrivateKey) (string, error) {
	hashedData := sha256.Sum256(data)
	signature, err := rsa.SignPKCS1v15(rand.Reader, privateKey, crypto.SHA256, hashedData[:])
	if err != nil {
		return "", err
	}
	encodedSignature := base64.StdEncoding.EncodeToString(signature)
	return encodedSignature, nil
}

func TestTransactionSigningAndVerification1(t *testing.T) {
	// Step 1: Generate mldsa44 keys
	publicKey, privateKey, err := mldsa44.GenerateKey(rand.Reader)
	if err != nil {
		t.Fatalf("Failed to generate mldsa44 keys: %v", err)
	}

	// Step 2: Create a new transaction
	tx := chain.Transaction{
		ID:        "txTest123",
		Timestamp: 1630000000,
		Inputs:    []chain.UTXO{{TransactionID: "tx0", Index: 0, OwnerAddress: "Alice", Amount: 100}},
		Outputs:   []chain.UTXO{{TransactionID: "txTest123", Index: 0, OwnerAddress: "Bob", Amount: 100}},
	}

	// Step 3: Serialize the transaction (excluding the signature for now)
	serializedTx, err := json.Marshal(tx)
	if err != nil {
		t.Fatalf("Failed to serialize transaction: %v", err)
	}

	// Step 4: Sign the serialized transaction data with mldsa44
	signature := make([]byte, mldsa44.SignatureSize)
	if err := mldsa44.SignTo(privateKey, serializedTx, nil, false, signature); err != nil {
		t.Fatalf("Failed to sign transaction: %v", err)
	}

	// Step 5: Verify the signature with the mldsa44 public key
	if !mldsa44.Verify(publicKey, serializedTx, nil, signature) {
		t.Fatalf("Signature verification failed")
	}

	t.Log("Transaction signing and verification with mldsa44 successful")
}<|MERGE_RESOLUTION|>--- conflicted
+++ resolved
@@ -1,151 +1,130 @@
 package chaintests
 
-import (
-	"crypto"
-	"crypto/rand"
-	"crypto/rsa"
-	"crypto/sha256"
-	"encoding/base64"
-	"encoding/json"
-	"testing"
-
-	// ensure this import path is correct
-
-	"github.com/cloudflare/circl/sign/mldsa/mldsa44"
-	"github.com/thrylos-labs/thrylos/chain"
-)
+// ensure this import path is correct
 
 // Verifying with a Different Public Key Than the One Used for Signing
 
-func TestSignatureVerificationWithDifferentPublicKey(t *testing.T) {
-	privateKey, err := rsa.GenerateKey(rand.Reader, 2048)
-	if err != nil {
-		t.Fatalf("Error generating RSA key: %v", err)
-	}
-	differentPrivateKey, err := rsa.GenerateKey(rand.Reader, 2048)
-	if err != nil {
-		t.Fatalf("Error generating a different RSA key: %v", err)
-	}
-
-	// Use the public key from a different key pair for verification
-	differentPublicKey := &differentPrivateKey.PublicKey
-
-	serializedData := `{"ID":"tx1", ... }` // Simplified serialized data
-	hashed := sha256.Sum256([]byte(serializedData))
-	signature, err := rsa.SignPKCS1v15(rand.Reader, privateKey, crypto.SHA256, hashed[:])
-	if err != nil {
-		t.Fatalf("Error signing data: %v", err)
-	}
-
-	// Attempt to verify the signature with a different public key
-	err = rsa.VerifyPKCS1v15(differentPublicKey, crypto.SHA256, hashed[:], signature)
-	if err == nil {
-		t.Errorf("Signature verification erroneously succeeded with a different public key")
-	} else {
-		t.Log("Correctly failed to verify signature with a different public key")
-	}
-}
-
-// 2. Altering the Serialized Data After Signing but Before Verification
-func TestSignatureVerificationWithAlteredData(t *testing.T) {
-	privateKey, err := rsa.GenerateKey(rand.Reader, 2048)
-	if err != nil {
-		t.Fatalf("Error generating RSA key: %v", err)
-	}
-	publicKey := &privateKey.PublicKey
-
-	serializedData := `{"ID":"tx1", ... }` // Original serialized data
-	hashed := sha256.Sum256([]byte(serializedData))
-	signature, err := rsa.SignPKCS1v15(rand.Reader, privateKey, crypto.SHA256, hashed[:])
-	if err != nil {
-		t.Fatalf("Error signing data: %v", err)
-	}
-
-	// Alter the serialized data
-	alteredSerializedData := `{"ID":"tx1", "altered": true, ... }`
-	alteredHashed := sha256.Sum256([]byte(alteredSerializedData))
-
-	// Attempt to verify the signature with altered data
-	err = rsa.VerifyPKCS1v15(publicKey, crypto.SHA256, alteredHashed[:], signature)
-	if err == nil {
-		t.Errorf("Signature verification erroneously succeeded with altered data")
-	} else {
-		t.Log("Correctly failed to verify signature with altered data")
-	}
-}
-
-// 3. Testing with Invalid or Corrupted Signatures
-func TestSignatureVerificationWithInvalidSignature(t *testing.T) {
-	privateKey, err := rsa.GenerateKey(rand.Reader, 2048)
-	if err != nil {
-		t.Fatalf("Error generating RSA key: %v", err)
-	}
-	publicKey := &privateKey.PublicKey
-
-	serializedData := `{"ID":"tx1", ... }` // Simplified serialized data
-	hashed := sha256.Sum256([]byte(serializedData))
-
-	// Generate a valid signature
-	validSignature, err := rsa.SignPKCS1v15(rand.Reader, privateKey, crypto.SHA256, hashed[:])
-	if err != nil {
-		t.Fatalf("Error signing data: %v", err)
-	}
-
-	// Corrupt the signature by altering its contents
-	invalidSignature := validSignature
-	invalidSignature[0] ^= 0xFF // Flip bits in the first byte
-
-	// Attempt to verify the signature with the corrupted data
-	err = rsa.VerifyPKCS1v15(publicKey, crypto.SHA256, hashed[:], invalidSignature)
-	if err == nil {
-		t.Errorf("Signature verification erroneously succeeded with an invalid signature")
-	} else {
-		t.Log("Correctly failed to verify signature with an invalid signature")
-	}
-}
-
-// setupBlockchain initializes a blockchain with predefined data for testing.
-
-func TestSignatureVerificationSimplified(t *testing.T) {
-	privateKey, err := rsa.GenerateKey(rand.Reader, 2048)
-	if err != nil {
-		t.Fatalf("Error generating keys: %v", err)
-	}
-	publicKey := &privateKey.PublicKey
-
-	// Simulate transaction data
-	data := "Test data"
-	hashed := sha256.Sum256([]byte(data))
-
-	// Sign the hashed data
-	signature, err := rsa.SignPKCS1v15(rand.Reader, privateKey, crypto.SHA256, hashed[:])
-	if err != nil {
-		t.Fatalf("Error signing data: %v", err)
-	}
-
-	// Verify the signature
-	if err := rsa.VerifyPKCS1v15(publicKey, crypto.SHA256, hashed[:], signature); err != nil {
-		t.Errorf("Failed to verify signature: %v", err)
-	} else {
-		t.Log("Signature verification succeeded.")
-	}
-}
-
-<<<<<<< HEAD
+// func TestSignatureVerificationWithDifferentPublicKey(t *testing.T) {
+// 	privateKey, err := rsa.GenerateKey(rand.Reader, 2048)
+// 	if err != nil {
+// 		t.Fatalf("Error generating RSA key: %v", err)
+// 	}
+// 	differentPrivateKey, err := rsa.GenerateKey(rand.Reader, 2048)
+// 	if err != nil {
+// 		t.Fatalf("Error generating a different RSA key: %v", err)
+// 	}
+
+// 	// Use the public key from a different key pair for verification
+// 	differentPublicKey := &differentPrivateKey.PublicKey
+
+// 	serializedData := `{"ID":"tx1", ... }` // Simplified serialized data
+// 	hashed := sha256.Sum256([]byte(serializedData))
+// 	signature, err := rsa.SignPKCS1v15(rand.Reader, privateKey, crypto.SHA256, hashed[:])
+// 	if err != nil {
+// 		t.Fatalf("Error signing data: %v", err)
+// 	}
+
+// 	// Attempt to verify the signature with a different public key
+// 	err = rsa.VerifyPKCS1v15(differentPublicKey, crypto.SHA256, hashed[:], signature)
+// 	if err == nil {
+// 		t.Errorf("Signature verification erroneously succeeded with a different public key")
+// 	} else {
+// 		t.Log("Correctly failed to verify signature with a different public key")
+// 	}
+// }
+
+// // 2. Altering the Serialized Data After Signing but Before Verification
+// func TestSignatureVerificationWithAlteredData(t *testing.T) {
+// 	privateKey, err := rsa.GenerateKey(rand.Reader, 2048)
+// 	if err != nil {
+// 		t.Fatalf("Error generating RSA key: %v", err)
+// 	}
+// 	publicKey := &privateKey.PublicKey
+
+// 	serializedData := `{"ID":"tx1", ... }` // Original serialized data
+// 	hashed := sha256.Sum256([]byte(serializedData))
+// 	signature, err := rsa.SignPKCS1v15(rand.Reader, privateKey, crypto.SHA256, hashed[:])
+// 	if err != nil {
+// 		t.Fatalf("Error signing data: %v", err)
+// 	}
+
+// 	// Alter the serialized data
+// 	alteredSerializedData := `{"ID":"tx1", "altered": true, ... }`
+// 	alteredHashed := sha256.Sum256([]byte(alteredSerializedData))
+
+// 	// Attempt to verify the signature with altered data
+// 	err = rsa.VerifyPKCS1v15(publicKey, crypto.SHA256, alteredHashed[:], signature)
+// 	if err == nil {
+// 		t.Errorf("Signature verification erroneously succeeded with altered data")
+// 	} else {
+// 		t.Log("Correctly failed to verify signature with altered data")
+// 	}
+// }
+
+// // 3. Testing with Invalid or Corrupted Signatures
+// func TestSignatureVerificationWithInvalidSignature(t *testing.T) {
+// 	privateKey, err := rsa.GenerateKey(rand.Reader, 2048)
+// 	if err != nil {
+// 		t.Fatalf("Error generating RSA key: %v", err)
+// 	}
+// 	publicKey := &privateKey.PublicKey
+
+// 	serializedData := `{"ID":"tx1", ... }` // Simplified serialized data
+// 	hashed := sha256.Sum256([]byte(serializedData))
+
+// 	// Generate a valid signature
+// 	validSignature, err := rsa.SignPKCS1v15(rand.Reader, privateKey, crypto.SHA256, hashed[:])
+// 	if err != nil {
+// 		t.Fatalf("Error signing data: %v", err)
+// 	}
+
+// 	// Corrupt the signature by altering its contents
+// 	invalidSignature := validSignature
+// 	invalidSignature[0] ^= 0xFF // Flip bits in the first byte
+
+// 	// Attempt to verify the signature with the corrupted data
+// 	err = rsa.VerifyPKCS1v15(publicKey, crypto.SHA256, hashed[:], invalidSignature)
+// 	if err == nil {
+// 		t.Errorf("Signature verification erroneously succeeded with an invalid signature")
+// 	} else {
+// 		t.Log("Correctly failed to verify signature with an invalid signature")
+// 	}
+// }
+
+// // setupBlockchain initializes a blockchain with predefined data for testing.
+
+// func TestSignatureVerificationSimplified(t *testing.T) {
+// 	privateKey, err := rsa.GenerateKey(rand.Reader, 2048)
+// 	if err != nil {
+// 		t.Fatalf("Error generating keys: %v", err)
+// 	}
+// 	publicKey := &privateKey.PublicKey
+
+// 	// Simulate transaction data
+// 	data := "Test data"
+// 	hashed := sha256.Sum256([]byte(data))
+
+// 	// Sign the hashed data
+// 	signature, err := rsa.SignPKCS1v15(rand.Reader, privateKey, crypto.SHA256, hashed[:])
+// 	if err != nil {
+// 		t.Fatalf("Error signing data: %v", err)
+// 	}
+
+// 	// Verify the signature
+// 	if err := rsa.VerifyPKCS1v15(publicKey, crypto.SHA256, hashed[:], signature); err != nil {
+// 		t.Errorf("Failed to verify signature: %v", err)
+// 	} else {
+// 		t.Log("Signature verification succeeded.")
+// 	}
+// }
+
 // func CreateMockTransactionsWithSigning(privateKey *rsa.PrivateKey) []shared.Transaction {
-=======
-// func CreateMockTransactionsWithSigning(privateKey *rsa.PrivateKey) []chain.Transaction {
->>>>>>> c5713f2e
 // 	// Example: Creating a single mock transaction for simplicity.
 // 	// In a real scenario, you might create several transactions based on your test requirements.
 
 // 	// Mock transaction details.
 // 	txID := "tx1"
-<<<<<<< HEAD
 // 	inputs := []shared.UTXO{
-=======
-// 	inputs := []chain.UTXO{
->>>>>>> c5713f2e
 // 		{
 // 			ID:            "utxo1",
 // 			TransactionID: "tx0",
@@ -154,11 +133,7 @@
 // 			Amount:        100,
 // 		},
 // 	}
-<<<<<<< HEAD
 // 	outputs := []shared.UTXO{
-=======
-// 	outputs := []chain.UTXO{
->>>>>>> c5713f2e
 // 		{
 // 			ID:            "utxo2",
 // 			TransactionID: txID,
@@ -169,87 +144,79 @@
 // 	}
 
 // 	// Create a new transaction.
-<<<<<<< HEAD
 // 	tx := shared.Transaction{
-=======
-// 	tx := chain.Transaction{
->>>>>>> c5713f2e
 // 		ID:        txID,
 // 		Inputs:    inputs,
 // 		Outputs:   outputs,
 // 		Timestamp: time.Now().Unix(),
 // 	}
 
-// 	// Serialize the transaction without the signature for signing.
-// 	txBytes, err := json.Marshal(tx)
-// 	if err != nil {
-// 		fmt.Printf("Error serializing transaction: %v\n", err)
-// 		return nil // In real code, handle errors more gracefully.
-// 	}
-
-// 	// Sign the transaction.
-// 	rawSignature, err := signTransactionData(txBytes, privateKey)
-// 	if err != nil {
-// 		fmt.Printf("Error signing transaction: %v\n", err)
-// 		return nil // In real code, handle errors more gracefully.
-// 	}
-
-// 	// Encode the raw signature (byte slice) into a Base64 string.
-// 	signature := base64.StdEncoding.EncodeToString([]byte(rawSignature))
-
-// 	// Attach the signature to the transaction.
-// 	tx.Signature = signature // The Signature field should be a string.
+// 	// 	// Serialize the transaction without the signature for signing.
+// 	// 	txBytes, err := json.Marshal(tx)
+// 	// 	if err != nil {
+// 	// 		fmt.Printf("Error serializing transaction: %v\n", err)
+// 	// 		return nil // In real code, handle errors more gracefully.
+// 	// 	}
+
+// 	// 	// Sign the transaction.
+// 	// 	rawSignature, err := signTransactionData(txBytes, privateKey)
+// 	// 	if err != nil {
+// 	// 		fmt.Printf("Error signing transaction: %v\n", err)
+// 	// 		return nil // In real code, handle errors more gracefully.
+// 	// 	}
+
+// 	// 	// Encode the raw signature (byte slice) into a Base64 string.
+// 	// 	signature := base64.StdEncoding.EncodeToString([]byte(rawSignature))
+
+// 	// 	// Attach the signature to the transaction.
+// 	// 	tx.Signature = signature // The Signature field should be a string.
 
 // 	// Return a slice containing the signed transaction.
-<<<<<<< HEAD
 // 	return []shared.Transaction{tx}
-=======
-// 	return []chain.Transaction{tx}
->>>>>>> c5713f2e
-// }
-
-// signTransactionData signs the transaction data with the provided RSA private key and returns the base64-encoded signature.
-func signTransactionData(data []byte, privateKey *rsa.PrivateKey) (string, error) {
-	hashedData := sha256.Sum256(data)
-	signature, err := rsa.SignPKCS1v15(rand.Reader, privateKey, crypto.SHA256, hashedData[:])
-	if err != nil {
-		return "", err
-	}
-	encodedSignature := base64.StdEncoding.EncodeToString(signature)
-	return encodedSignature, nil
-}
-
-func TestTransactionSigningAndVerification1(t *testing.T) {
-	// Step 1: Generate mldsa44 keys
-	publicKey, privateKey, err := mldsa44.GenerateKey(rand.Reader)
-	if err != nil {
-		t.Fatalf("Failed to generate mldsa44 keys: %v", err)
-	}
-
-	// Step 2: Create a new transaction
-	tx := chain.Transaction{
-		ID:        "txTest123",
-		Timestamp: 1630000000,
-		Inputs:    []chain.UTXO{{TransactionID: "tx0", Index: 0, OwnerAddress: "Alice", Amount: 100}},
-		Outputs:   []chain.UTXO{{TransactionID: "txTest123", Index: 0, OwnerAddress: "Bob", Amount: 100}},
-	}
-
-	// Step 3: Serialize the transaction (excluding the signature for now)
-	serializedTx, err := json.Marshal(tx)
-	if err != nil {
-		t.Fatalf("Failed to serialize transaction: %v", err)
-	}
-
-	// Step 4: Sign the serialized transaction data with mldsa44
-	signature := make([]byte, mldsa44.SignatureSize)
-	if err := mldsa44.SignTo(privateKey, serializedTx, nil, false, signature); err != nil {
-		t.Fatalf("Failed to sign transaction: %v", err)
-	}
-
-	// Step 5: Verify the signature with the mldsa44 public key
-	if !mldsa44.Verify(publicKey, serializedTx, nil, signature) {
-		t.Fatalf("Signature verification failed")
-	}
-
-	t.Log("Transaction signing and verification with mldsa44 successful")
-}+// }
+
+// // signTransactionData signs the transaction data with the provided RSA private key and returns the base64-encoded signature.
+// func signTransactionData(data []byte, privateKey *rsa.PrivateKey) (string, error) {
+// 	hashedData := sha256.Sum256(data)
+// 	signature, err := rsa.SignPKCS1v15(rand.Reader, privateKey, crypto.SHA256, hashedData[:])
+// 	if err != nil {
+// 		return "", err
+// 	}
+// 	encodedSignature := base64.StdEncoding.EncodeToString(signature)
+// 	return encodedSignature, nil
+// }
+
+// func TestTransactionSigningAndVerification1(t *testing.T) {
+// 	// Step 1: Generate mldsa44 keys
+// 	publicKey, privateKey, err := mldsa44.GenerateKey(rand.Reader)
+// 	if err != nil {
+// 		t.Fatalf("Failed to generate mldsa44 keys: %v", err)
+// 	}
+
+// 	// Step 2: Create a new transaction
+// 	tx := chain.Transaction{
+// 		ID:        "txTest123",
+// 		Timestamp: 1630000000,
+// 		Inputs:    []chain.UTXO{{TransactionID: "tx0", Index: 0, OwnerAddress: "Alice", Amount: 100}},
+// 		Outputs:   []chain.UTXO{{TransactionID: "txTest123", Index: 0, OwnerAddress: "Bob", Amount: 100}},
+// 	}
+
+// 	// Step 3: Serialize the transaction (excluding the signature for now)
+// 	serializedTx, err := json.Marshal(tx)
+// 	if err != nil {
+// 		t.Fatalf("Failed to serialize transaction: %v", err)
+// 	}
+
+// 	// Step 4: Sign the serialized transaction data with mldsa44
+// 	signature := make([]byte, mldsa44.SignatureSize)
+// 	if err := mldsa44.SignTo(privateKey, serializedTx, nil, false, signature); err != nil {
+// 		t.Fatalf("Failed to sign transaction: %v", err)
+// 	}
+
+// 	// Step 5: Verify the signature with the mldsa44 public key
+// 	if !mldsa44.Verify(publicKey, serializedTx, nil, signature) {
+// 		t.Fatalf("Signature verification failed")
+// 	}
+
+// 	t.Log("Transaction signing and verification with mldsa44 successful")
+// }