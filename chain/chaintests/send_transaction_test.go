package chaintests

<<<<<<< HEAD
import (
	"bytes"
	"encoding/json"
	"net/http"
	"net/http/httptest"
	"sync"
	"testing"
	"time"

	thrylos "github.com/thrylos-labs/thrylos"

	"github.com/thrylos-labs/thrylos/chain"
	"github.com/thrylos-labs/thrylos/network"
	"github.com/thrylos-labs/thrylos/shared"
)

// MockNode for testing without a full node setup
type MockNode struct {
	shared.BlockchainDBInterface
	// RetrievePrivateKeyFunc func(string) ([]byte, error)
}

// func (mn *MockNode) RetrievePrivateKey(sender string) ([]byte, error) {
// 	if mn.RetrievePrivateKeyFunc == nil {
// 		return mn.RetrievePrivateKeyFunc(sender)
// 	}
// 	return nil, fmt.Errorf("retrieve private key function not initialized")
// }

func (mn *MockNode) EnhancedSubmitTransactionHandler() http.HandlerFunc {
	return func(w http.ResponseWriter, r *http.Request) {
		var tx shared.Transaction
		decoder := json.NewDecoder(r.Body)
		if err := decoder.Decode(&tx); err != nil {
			http.Error(w, "Invalid transaction format", http.StatusBadRequest)
			return
		}

		// Assume validation always passes for simplicity
		if err := mn.signAndProcessTransaction(&tx); err != nil {
			http.Error(w, "Failed to process transaction: "+err.Error(), http.StatusInternalServerError)
			return
		}

		w.WriteHeader(http.StatusOK)
		w.Write([]byte("Transaction processed successfully"))
	}
}

func (mn *MockNode) signAndProcessTransaction(tx *shared.Transaction) error {
	// Mock signing and processing logic
	return nil // Return nil indicating success
}

func TestEnhancedSubmitTransactionHandler(t *testing.T) {
	node := &MockNode{}

	handler := node.EnhancedSubmitTransactionHandler()

	// Creating a valid transaction
	transaction := shared.Transaction{
		ID:        "tx123",
		Timestamp: 1609459200,
		Inputs:    []shared.UTXO{{TransactionID: "tx100", Index: 0, Amount: 50}},
		Outputs:   []shared.UTXO{{TransactionID: "tx123", Index: 0, OwnerAddress: "recipientAddress", Amount: 50}},
		// Sender:    "senderPublicKey",
	}

	b, _ := json.Marshal(transaction)
	req, _ := http.NewRequest("POST", "/submit-transaction", bytes.NewBuffer(b))
	rr := httptest.NewRecorder()

	handler.ServeHTTP(rr, req)

	if status := rr.Code; status != http.StatusOK {
		t.Errorf("handler returned wrong status code: got %v want %v", status, http.StatusOK)
	}

	expected := "Transaction processed successfully"
	if rr.Body.String() != expected {
		t.Errorf("handler returned unexpected body: got %v want %v", rr.Body.String(), expected)
	}
}

// MockBlockchain for testing propagation
type MockBlockchain struct {
	ActiveValidators      []string
	PendingTxs            []*thrylos.Transaction
	PropagatedTxs         map[string][]string
	TransactionPropagator *network.TransactionPropagator
	Stakeholders          map[string]int64
	Blocks                []*chain.Block
	mu                    sync.RWMutex
}

// Add this new method to satisfy the interface
func (mb *MockBlockchain) GetActiveValidators() []string {
	mb.mu.RLock()
	defer mb.mu.RUnlock()
	return mb.ActiveValidators
}

func NewMockBlockchain() *MockBlockchain {
	mock := &MockBlockchain{
		ActiveValidators: []string{"validator1", "validator2", "validator3"},
		PendingTxs:       make([]*thrylos.Transaction, 0),
		PropagatedTxs:    make(map[string][]string),
	}
	mock.TransactionPropagator = network.NewTransactionPropagator(mock)
	return mock
}

func (mb *MockBlockchain) IsActiveValidator(address string) bool {
	mb.mu.RLock()
	defer mb.mu.RUnlock()
	for _, v := range mb.ActiveValidators {
		if v == address {
			return true
		}
	}
	return false
}

func (mb *MockBlockchain) AddPendingTransaction(tx *thrylos.Transaction) error {
	mb.mu.Lock()
	defer mb.mu.Unlock()
	mb.PendingTxs = append(mb.PendingTxs, tx)
	return nil
}

func TestTransactionPropagation(t *testing.T) {
	mockBC := NewMockBlockchain()

	// Create test transaction
	tx := &thrylos.Transaction{
		Id:        "test-tx-1",
		Timestamp: time.Now().Unix(),
		Sender:    "test-sender",
		Salt:      make([]byte, 32),
	}

	// Test propagation
	err := mockBC.TransactionPropagator.PropagateTransaction(tx)
	if err != nil {
		t.Errorf("PropagateTransaction failed: %v", err)
	}

	// Verify transaction was propagated to all validators
	mockBC.mu.RLock()
	txCount := 0
	for _, pendingTx := range mockBC.PendingTxs {
		if pendingTx.Id == tx.Id {
			txCount++
		}
	}
	mockBC.mu.RUnlock()

	if txCount != len(mockBC.ActiveValidators) {
		t.Errorf("Expected transaction to be added %d times (once per validator), got %d times",
			len(mockBC.ActiveValidators), txCount)
	}
}

func TestPropagationWithNoValidators(t *testing.T) {
	mockBC := NewMockBlockchain()
	mockBC.ActiveValidators = []string{} // Empty validator list

	tx := &thrylos.Transaction{
		Id:        "test-tx-2",
		Timestamp: time.Now().Unix(),
		Sender:    "test-sender",
		Salt:      make([]byte, 32),
	}

	err := mockBC.TransactionPropagator.PropagateTransaction(tx)
	if err == nil {
		t.Error("Expected propagation to fail with no validators, but it succeeded")
	}
}

func TestAddPendingTransactionWithPropagation(t *testing.T) {
	// Create mock blockchain
	mockBC := NewMockBlockchain()

	// Create test transaction
	tx := &thrylos.Transaction{
		Id:        "test-tx-3",
		Timestamp: time.Now().Unix(),
		Sender:    "test-sender",
		Salt:      make([]byte, 32),
	}

	// Test AddPendingTransaction
	err := mockBC.AddPendingTransaction(tx)
	if err != nil {
		t.Errorf("AddPendingTransaction failed: %v", err)
	}

	// Verify transaction was added to pending pool
	found := false
	for _, pendingTx := range mockBC.PendingTxs {
		if pendingTx.Id == tx.Id {
			found = true
			break
		}
	}
	if !found {
		t.Error("Transaction was not added to pending transactions")
	}
}
=======
// import (
// 	"bytes"
// 	"encoding/json"
// 	"net/http"
// 	"net/http/httptest"
// 	"sync"
// 	"testing"
// 	"time"

// 	thrylos "github.com/thrylos-labs/thrylos"
// 	"github.com/thrylos-labs/thrylos/core/chain"
// 	"github.com/thrylos-labs/thrylos/core/network"
// 	"github.com/thrylos-labs/thrylos/shared"
// )

// // MockNode for testing without a full node setup
// type MockNode struct {
// 	shared.BlockchainDBInterface
// 	// RetrievePrivateKeyFunc func(string) ([]byte, error)
// }

// // func (mn *MockNode) RetrievePrivateKey(sender string) ([]byte, error) {
// // 	if mn.RetrievePrivateKeyFunc == nil {
// // 		return mn.RetrievePrivateKeyFunc(sender)
// // 	}
// // 	return nil, fmt.Errorf("retrieve private key function not initialized")
// // }

// func (mn *MockNode) EnhancedSubmitTransactionHandler() http.HandlerFunc {
// 	return func(w http.ResponseWriter, r *http.Request) {
// 		var tx shared.Transaction
// 		decoder := json.NewDecoder(r.Body)
// 		if err := decoder.Decode(&tx); err != nil {
// 			http.Error(w, "Invalid transaction format", http.StatusBadRequest)
// 			return
// 		}

// 		// Assume validation always passes for simplicity
// 		if err := mn.signAndProcessTransaction(&tx); err != nil {
// 			http.Error(w, "Failed to process transaction: "+err.Error(), http.StatusInternalServerError)
// 			return
// 		}

// 		w.WriteHeader(http.StatusOK)
// 		w.Write([]byte("Transaction processed successfully"))
// 	}
// }

// func (mn *MockNode) signAndProcessTransaction(tx *shared.Transaction) error {
// 	// Mock signing and processing logic
// 	return nil // Return nil indicating success
// }

// func TestEnhancedSubmitTransactionHandler(t *testing.T) {
// 	node := &MockNode{}

// 	handler := node.EnhancedSubmitTransactionHandler()

// 	// Creating a valid transaction
// 	transaction := shared.Transaction{
// 		ID:        "tx123",
// 		Timestamp: 1609459200,
// 		Inputs:    []shared.UTXO{{TransactionID: "tx100", Index: 0, Amount: 50}},
// 		Outputs:   []shared.UTXO{{TransactionID: "tx123", Index: 0, OwnerAddress: "recipientAddress", Amount: 50}},
// 		Sender:    "senderPublicKey",
// 	}

// 	b, _ := json.Marshal(transaction)
// 	req, _ := http.NewRequest("POST", "/submit-transaction", bytes.NewBuffer(b))
// 	rr := httptest.NewRecorder()

// 	handler.ServeHTTP(rr, req)

// 	if status := rr.Code; status != http.StatusOK {
// 		t.Errorf("handler returned wrong status code: got %v want %v", status, http.StatusOK)
// 	}

// 	expected := "Transaction processed successfully"
// 	if rr.Body.String() != expected {
// 		t.Errorf("handler returned unexpected body: got %v want %v", rr.Body.String(), expected)
// 	}
// }

// // MockBlockchain for testing propagation
// type MockBlockchain struct {
// 	ActiveValidators      []string
// 	PendingTxs            []*thrylos.Transaction
// 	PropagatedTxs         map[string][]string
// 	TransactionPropagator *network.TransactionPropagator
// 	Stakeholders          map[string]int64
// 	Blocks                []*chain.Block
// 	mu                    sync.RWMutex
// }

// // Add this new method to satisfy the interface
// func (mb *MockBlockchain) GetActiveValidators() []string {
// 	mb.mu.RLock()
// 	defer mb.mu.RUnlock()
// 	return mb.ActiveValidators
// }

// func NewMockBlockchain() *MockBlockchain {
// 	mock := &MockBlockchain{
// 		ActiveValidators: []string{"validator1", "validator2", "validator3"},
// 		PendingTxs:       make([]*thrylos.Transaction, 0),
// 		PropagatedTxs:    make(map[string][]string),
// 	}
// 	mock.TransactionPropagator = network.NewTransactionPropagator(mock)
// 	return mock
// }

// func (mb *MockBlockchain) IsActiveValidator(address string) bool {
// 	mb.mu.RLock()
// 	defer mb.mu.RUnlock()
// 	for _, v := range mb.ActiveValidators {
// 		if v == address {
// 			return true
// 		}
// 	}
// 	return false
// }

// func (mb *MockBlockchain) AddPendingTransaction(tx *thrylos.Transaction) error {
// 	mb.mu.Lock()
// 	defer mb.mu.Unlock()
// 	mb.PendingTxs = append(mb.PendingTxs, tx)
// 	return nil
// }

// func TestTransactionPropagation(t *testing.T) {
// 	mockBC := NewMockBlockchain()

// 	// Create test transaction
// 	tx := &thrylos.Transaction{
// 		Id:        "test-tx-1",
// 		Timestamp: time.Now().Unix(),
// 		Sender:    "test-sender",
// 		Salt:      make([]byte, 32),
// 	}

// 	// Test propagation
// 	err := mockBC.TransactionPropagator.PropagateTransaction(tx)
// 	if err != nil {
// 		t.Errorf("PropagateTransaction failed: %v", err)
// 	}

// 	// Verify transaction was propagated to all validators
// 	mockBC.mu.RLock()
// 	txCount := 0
// 	for _, pendingTx := range mockBC.PendingTxs {
// 		if pendingTx.Id == tx.Id {
// 			txCount++
// 		}
// 	}
// 	mockBC.mu.RUnlock()

// 	if txCount != len(mockBC.ActiveValidators) {
// 		t.Errorf("Expected transaction to be added %d times (once per validator), got %d times",
// 			len(mockBC.ActiveValidators), txCount)
// 	}
// }

// func TestPropagationWithNoValidators(t *testing.T) {
// 	mockBC := NewMockBlockchain()
// 	mockBC.ActiveValidators = []string{} // Empty validator list

// 	tx := &thrylos.Transaction{
// 		Id:        "test-tx-2",
// 		Timestamp: time.Now().Unix(),
// 		Sender:    "test-sender",
// 		Salt:      make([]byte, 32),
// 	}

// 	err := mockBC.TransactionPropagator.PropagateTransaction(tx)
// 	if err == nil {
// 		t.Error("Expected propagation to fail with no validators, but it succeeded")
// 	}
// }

// func TestAddPendingTransactionWithPropagation(t *testing.T) {
// 	// Create mock blockchain
// 	mockBC := NewMockBlockchain()

// 	// Create test transaction
// 	tx := &thrylos.Transaction{
// 		Id:        "test-tx-3",
// 		Timestamp: time.Now().Unix(),
// 		Sender:    "test-sender",
// 		Salt:      make([]byte, 32),
// 	}

// 	// Test AddPendingTransaction
// 	err := mockBC.AddPendingTransaction(tx)
// 	if err != nil {
// 		t.Errorf("AddPendingTransaction failed: %v", err)
// 	}

// 	// Verify transaction was added to pending pool
// 	found := false
// 	for _, pendingTx := range mockBC.PendingTxs {
// 		if pendingTx.Id == tx.Id {
// 			found = true
// 			break
// 		}
// 	}
// 	if !found {
// 		t.Error("Transaction was not added to pending transactions")
// 	}
// }
>>>>>>> c5713f2e
<|MERGE_RESOLUTION|>--- conflicted
+++ resolved
@@ -1,217 +1,5 @@
 package chaintests
 
-<<<<<<< HEAD
-import (
-	"bytes"
-	"encoding/json"
-	"net/http"
-	"net/http/httptest"
-	"sync"
-	"testing"
-	"time"
-
-	thrylos "github.com/thrylos-labs/thrylos"
-
-	"github.com/thrylos-labs/thrylos/chain"
-	"github.com/thrylos-labs/thrylos/network"
-	"github.com/thrylos-labs/thrylos/shared"
-)
-
-// MockNode for testing without a full node setup
-type MockNode struct {
-	shared.BlockchainDBInterface
-	// RetrievePrivateKeyFunc func(string) ([]byte, error)
-}
-
-// func (mn *MockNode) RetrievePrivateKey(sender string) ([]byte, error) {
-// 	if mn.RetrievePrivateKeyFunc == nil {
-// 		return mn.RetrievePrivateKeyFunc(sender)
-// 	}
-// 	return nil, fmt.Errorf("retrieve private key function not initialized")
-// }
-
-func (mn *MockNode) EnhancedSubmitTransactionHandler() http.HandlerFunc {
-	return func(w http.ResponseWriter, r *http.Request) {
-		var tx shared.Transaction
-		decoder := json.NewDecoder(r.Body)
-		if err := decoder.Decode(&tx); err != nil {
-			http.Error(w, "Invalid transaction format", http.StatusBadRequest)
-			return
-		}
-
-		// Assume validation always passes for simplicity
-		if err := mn.signAndProcessTransaction(&tx); err != nil {
-			http.Error(w, "Failed to process transaction: "+err.Error(), http.StatusInternalServerError)
-			return
-		}
-
-		w.WriteHeader(http.StatusOK)
-		w.Write([]byte("Transaction processed successfully"))
-	}
-}
-
-func (mn *MockNode) signAndProcessTransaction(tx *shared.Transaction) error {
-	// Mock signing and processing logic
-	return nil // Return nil indicating success
-}
-
-func TestEnhancedSubmitTransactionHandler(t *testing.T) {
-	node := &MockNode{}
-
-	handler := node.EnhancedSubmitTransactionHandler()
-
-	// Creating a valid transaction
-	transaction := shared.Transaction{
-		ID:        "tx123",
-		Timestamp: 1609459200,
-		Inputs:    []shared.UTXO{{TransactionID: "tx100", Index: 0, Amount: 50}},
-		Outputs:   []shared.UTXO{{TransactionID: "tx123", Index: 0, OwnerAddress: "recipientAddress", Amount: 50}},
-		// Sender:    "senderPublicKey",
-	}
-
-	b, _ := json.Marshal(transaction)
-	req, _ := http.NewRequest("POST", "/submit-transaction", bytes.NewBuffer(b))
-	rr := httptest.NewRecorder()
-
-	handler.ServeHTTP(rr, req)
-
-	if status := rr.Code; status != http.StatusOK {
-		t.Errorf("handler returned wrong status code: got %v want %v", status, http.StatusOK)
-	}
-
-	expected := "Transaction processed successfully"
-	if rr.Body.String() != expected {
-		t.Errorf("handler returned unexpected body: got %v want %v", rr.Body.String(), expected)
-	}
-}
-
-// MockBlockchain for testing propagation
-type MockBlockchain struct {
-	ActiveValidators      []string
-	PendingTxs            []*thrylos.Transaction
-	PropagatedTxs         map[string][]string
-	TransactionPropagator *network.TransactionPropagator
-	Stakeholders          map[string]int64
-	Blocks                []*chain.Block
-	mu                    sync.RWMutex
-}
-
-// Add this new method to satisfy the interface
-func (mb *MockBlockchain) GetActiveValidators() []string {
-	mb.mu.RLock()
-	defer mb.mu.RUnlock()
-	return mb.ActiveValidators
-}
-
-func NewMockBlockchain() *MockBlockchain {
-	mock := &MockBlockchain{
-		ActiveValidators: []string{"validator1", "validator2", "validator3"},
-		PendingTxs:       make([]*thrylos.Transaction, 0),
-		PropagatedTxs:    make(map[string][]string),
-	}
-	mock.TransactionPropagator = network.NewTransactionPropagator(mock)
-	return mock
-}
-
-func (mb *MockBlockchain) IsActiveValidator(address string) bool {
-	mb.mu.RLock()
-	defer mb.mu.RUnlock()
-	for _, v := range mb.ActiveValidators {
-		if v == address {
-			return true
-		}
-	}
-	return false
-}
-
-func (mb *MockBlockchain) AddPendingTransaction(tx *thrylos.Transaction) error {
-	mb.mu.Lock()
-	defer mb.mu.Unlock()
-	mb.PendingTxs = append(mb.PendingTxs, tx)
-	return nil
-}
-
-func TestTransactionPropagation(t *testing.T) {
-	mockBC := NewMockBlockchain()
-
-	// Create test transaction
-	tx := &thrylos.Transaction{
-		Id:        "test-tx-1",
-		Timestamp: time.Now().Unix(),
-		Sender:    "test-sender",
-		Salt:      make([]byte, 32),
-	}
-
-	// Test propagation
-	err := mockBC.TransactionPropagator.PropagateTransaction(tx)
-	if err != nil {
-		t.Errorf("PropagateTransaction failed: %v", err)
-	}
-
-	// Verify transaction was propagated to all validators
-	mockBC.mu.RLock()
-	txCount := 0
-	for _, pendingTx := range mockBC.PendingTxs {
-		if pendingTx.Id == tx.Id {
-			txCount++
-		}
-	}
-	mockBC.mu.RUnlock()
-
-	if txCount != len(mockBC.ActiveValidators) {
-		t.Errorf("Expected transaction to be added %d times (once per validator), got %d times",
-			len(mockBC.ActiveValidators), txCount)
-	}
-}
-
-func TestPropagationWithNoValidators(t *testing.T) {
-	mockBC := NewMockBlockchain()
-	mockBC.ActiveValidators = []string{} // Empty validator list
-
-	tx := &thrylos.Transaction{
-		Id:        "test-tx-2",
-		Timestamp: time.Now().Unix(),
-		Sender:    "test-sender",
-		Salt:      make([]byte, 32),
-	}
-
-	err := mockBC.TransactionPropagator.PropagateTransaction(tx)
-	if err == nil {
-		t.Error("Expected propagation to fail with no validators, but it succeeded")
-	}
-}
-
-func TestAddPendingTransactionWithPropagation(t *testing.T) {
-	// Create mock blockchain
-	mockBC := NewMockBlockchain()
-
-	// Create test transaction
-	tx := &thrylos.Transaction{
-		Id:        "test-tx-3",
-		Timestamp: time.Now().Unix(),
-		Sender:    "test-sender",
-		Salt:      make([]byte, 32),
-	}
-
-	// Test AddPendingTransaction
-	err := mockBC.AddPendingTransaction(tx)
-	if err != nil {
-		t.Errorf("AddPendingTransaction failed: %v", err)
-	}
-
-	// Verify transaction was added to pending pool
-	found := false
-	for _, pendingTx := range mockBC.PendingTxs {
-		if pendingTx.Id == tx.Id {
-			found = true
-			break
-		}
-	}
-	if !found {
-		t.Error("Transaction was not added to pending transactions")
-	}
-}
-=======
 // import (
 // 	"bytes"
 // 	"encoding/json"
@@ -221,9 +9,8 @@
 // 	"testing"
 // 	"time"
 
-// 	thrylos "github.com/thrylos-labs/thrylos"
-// 	"github.com/thrylos-labs/thrylos/core/chain"
-// 	"github.com/thrylos-labs/thrylos/core/network"
+// 	"github.com/thrylos-labs/thrylos/chain"
+// 	"github.com/thrylos-labs/thrylos/network"
 // 	"github.com/thrylos-labs/thrylos/shared"
 // )
 
@@ -268,7 +55,14 @@
 // func TestEnhancedSubmitTransactionHandler(t *testing.T) {
 // 	node := &MockNode{}
 
-// 	handler := node.EnhancedSubmitTransactionHandler()
+// Creating a valid transaction
+// transaction := shared.Transaction{
+// 	ID:        "tx123",
+// 	Timestamp: 1609459200,
+// 	Inputs:    []shared.UTXO{{TransactionID: "tx100", Index: 0, Amount: 50}},
+// 	Outputs:   []shared.UTXO{{TransactionID: "tx123", Index: 0, OwnerAddress: "recipientAddress", Amount: 50}},
+// 	// Sender:    "senderPublicKey",
+// }
 
 // 	// Creating a valid transaction
 // 	transaction := shared.Transaction{
@@ -420,5 +214,4 @@
 // 	if !found {
 // 		t.Error("Transaction was not added to pending transactions")
 // 	}
-// }
->>>>>>> c5713f2e
+// }