--- conflicted
+++ resolved
@@ -1,40 +1,10 @@
 package chaintests
-
-<<<<<<< HEAD
-import (
-	"crypto"
-	"log"
-	"testing"
-
-	"github.com/cloudflare/circl/sign/mldsa/mldsa44"
-	"github.com/joho/godotenv"
-)
-
-func loadEnvTest() {
-	if err := godotenv.Load("../.env.dev"); err != nil {
-		log.Fatalf("Error loading .env file: %v", err)
-	}
-}
-=======
-// import (
-// 	"crypto"
-// 	"io/ioutil"
-// 	"log"
-// 	"os"
-// 	"testing"
-
-// 	"github.com/cloudflare/circl/sign/mldsa/mldsa44"
-// 	"github.com/joho/godotenv"
-// 	"github.com/thrylos-labs/thrylos/core/chain"
-// 	"github.com/thrylos-labs/thrylos/shared"
-// )
 
 // func loadEnvTest() {
 // 	if err := godotenv.Load("../.env.dev"); err != nil {
 // 		log.Fatalf("Error loading .env file: %v", err)
 // 	}
 // }
->>>>>>> c5713f2e
 
 // func TestNewBlockchain(t *testing.T) {
 // 	loadEnvTest() // Ensure environment variables are loaded before any Supabase operations
@@ -49,11 +19,7 @@
 // 	}
 // 	defer os.RemoveAll(tempDir)
 
-<<<<<<< HEAD
 // 	aesKey, err := encryption.GenerateAESKey()
-=======
-// 	aesKey, err := shared.GenerateAESKey()
->>>>>>> c5713f2e
 // 	if err != nil {
 // 		t.Fatalf("Failed to generate AES key: %v", err)
 // 	}
@@ -80,33 +46,6 @@
 // 	}
 // }
 
-<<<<<<< HEAD
-func TestMLDSA44Signature(t *testing.T) {
-	// Generate a new key pair
-	publicKey, privateKey, err := mldsa44.GenerateKey(nil)
-	if err != nil {
-		t.Fatalf("MLDSA44 key generation failed: %v", err)
-	}
-
-	// Create a mock transaction (simplified representation)
-	tx := "mock transaction"
-	txBytes := []byte(tx)
-
-	// Sign the transaction
-	// Note: MLDSA44 requires passing nil for the random source and crypto.Hash(0) for options
-	signature, err := privateKey.Sign(nil, txBytes, crypto.Hash(0))
-	if err != nil {
-		t.Fatalf("MLDSA44 signing failed: %v", err)
-	}
-
-	// Verify the signature using the scheme's Verify function
-	if !mldsa44.Verify(publicKey, txBytes, nil, signature) {
-		t.Fatal("MLDSA44 signature verification failed")
-	}
-
-	t.Log("MLDSA44 signature verification succeeded")
-}
-=======
 // func TestMLDSA44Signature(t *testing.T) {
 // 	// Generate a new key pair
 // 	publicKey, privateKey, err := mldsa44.GenerateKey(nil)
@@ -131,5 +70,4 @@
 // 	}
 
 // 	t.Log("MLDSA44 signature verification succeeded")
-// }
->>>>>>> c5713f2e
+// }